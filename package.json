--- conflicted
+++ resolved
@@ -1,11 +1,7 @@
 {
   "name": "tv-automation-media-management",
   "private": true,
-<<<<<<< HEAD
   "version": "1.4.0-release28",
-=======
-  "version": "1.3.0",
->>>>>>> 17727f0f
   "description": "Connect to Core, synchronize media",
   "main": "dist/index.js",
   "license": "MIT",
@@ -141,12 +137,7 @@
     "set-value": "^3.0.1",
     "tslib": "^2.0.3",
     "tv-automation-quantel-gateway-client": "^1.0.12",
-<<<<<<< HEAD
     "underscore": "^1.12.0",
-=======
-    "tv-automation-server-core-integration": "2.2.0",
-    "underscore": "^1.11.0",
->>>>>>> 17727f0f
     "windows-network-drive": "^3.0.0",
     "winston": "^2.4.2",
     "xml2js": "^0.4.19"

--- conflicted
+++ resolved
@@ -1,11 +1,7 @@
 {
   "name": "tv-automation-media-management",
   "private": true,
-<<<<<<< HEAD
-  "version": "1.8.0",
-=======
   "version": "1.9.0-release34.1",
->>>>>>> 328cddc8
   "description": "Connect to Core, synchronize media",
   "main": "dist/index.js",
   "license": "MIT",
@@ -124,11 +120,7 @@
   ],
   "dependencies": {
     "@koa/cors": "^3.0.0",
-<<<<<<< HEAD
-    "@sofie-automation/server-core-integration": "1.33.0",
-=======
-    "@sofie-automation/server-core-integration": "^1.34.0-in-testing.0",
->>>>>>> 328cddc8
+    "@sofie-automation/server-core-integration": "^1.34.0",
     "chokidar": "^3.4.3",
     "class-transformer": "^0.4.0",
     "fs-extra": "^8.1.0",

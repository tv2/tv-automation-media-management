{
  "name": "tv-automation-media-management",
  "private": true,
  "version": "1.12.0-release37.1",
  "description": "Connect to Core, synchronize media",
  "main": "dist/index.js",
  "license": "MIT",
  "repository": {
    "type": "git",
    "url": "git+https://github.com/nrkno/tv-automation-media-management"
  },
  "bugs": {
    "url": "https://github.com/nrkno/tv-automation-media-management/issues"
  },
  "homepage": "https://github.com/nrkno/tv-automation-media-management",
  "contributors": [
    {
      "name": "Jan Starzak",
      "email": "jan@superfly.tv",
      "url": "http://superfly.tv"
    },
    {
      "name": "Johan Nyman",
      "email": "johan@superfly.tv",
      "url": "http://superfly.tv"
    },
    {
      "name": "Richard Cartwright",
      "email": "spark@superfly.tv",
      "url": "http://superfly.tv"
    }
  ],
  "scripts": {
    "build": "trash dist && yarn build:main && yarn generate-deps-metadata",
    "buildstart": "yarn build && yarn start",
    "buildinspect": "yarn build && yarn inspect",
    "build:main": "tsc -p tsconfig.build.json",
    "generate-deps-metadata": "node generate-deps-metadata.js",
    "build-linux": "trash deploy && mkdir deploy && yarn build && nexe dist/index.js -t linux-x64 -o deploy/media-manager && node copy-natives.js linux-x64",
    "build-win32": "trash deploy && mkdir deploy && yarn build && nexe dist/index.js -t windows-x64-12.18.2 -o deploy/media-manager.exe && node copy-natives.js win32-x64",
    "lint": "tslint --project tsconfig.jest.json --config tslint.json && prettier -c --config .prettierrc src/**",
    "lint-fix": "tslint --project tsconfig.jest.json --config tslint.json --fix && prettier -c --config .prettierrc --write src/**",
    "prettier": "prettier --config .prettierrc src/**",
    "unit": "jest",
    "test": "yarn lint && yarn unit",
    "test:integration": "yarn lint && jest --config=jest-integration.config.js",
    "watch": "jest --watch",
    "cov": "jest; open-cli coverage/lcov-report/index.html",
    "cov-open": "open-cli coverage/lcov-report/index.html",
    "send-coverage": "codecov",
    "changelog": "standard-version",
    "release": "yarn reset && yarn test && yarn changelog",
    "prepareChangelog": "standard-version --prerelease",
    "reset": "git clean -dfx && git reset --hard && yarn",
    "ci": "yarn test",
    "inspect": "node --inspect dist/index.js",
    "start": "node dist/index.js",
    "unlinkall": "yarn unlink @sofie-automation/server-core-integration timeline-state-resolver && yarn --check-files",
    "validate:dependencies": "yarn audit && yarn license-validate",
    "license-validate": "node-license-validator -p -d --allow-licenses MIT BSD BSD-3-Clause BSD-2-Clause 0BSD ISC Apache Apache-2.0 WTFPL Unlicense --allow-packages cycle"
  },
  "engines": {
    "node": ">=12.20"
  },
  "devDependencies": {
    "@types/fs-extra": "^8.0.1",
    "@types/jest": "^26.0.21",
    "@types/koa": "^2.13.1",
    "@types/koa-range": "^0.3.2",
    "@types/koa-router": "^7.4.0",
    "@types/koa__cors": "^3.0.2",
    "@types/node": "^12.20.24",
    "@types/pouchdb-node": "^6.1.2",
    "@types/underscore": "^1.10.24",
    "@types/xml2js": "^0.4.7",
    "codecov": "^3.8.3",
    "find": "^0.3.0",
    "jest": "^26.6.3",
    "nexe": "^3.3.7",
    "node-license-validator": "^1.3.2",
    "open-cli": "^6.0.1",
    "pouchdb-adapter-memory": "^7.0.0",
    "prettier": "^1.19.1",
    "standard-version": "^9.3.1",
    "trash-cli": "^4.0.0",
    "ts-jest": "^26.5.4",
    "tslint": "^6.1.3",
    "tslint-config-prettier": "^1.18.0",
    "tslint-plugin-prettier": "^2.0.1",
    "typescript": "^4.4.3"
  },
  "keywords": [
    "broadcast",
    "socket",
    "typescript",
    "javascript",
    "open",
    "source",
    "automation",
    "rundown",
    "production",
    "filesystem",
    "windows",
    "cifs",
    "mam"
  ],
  "dependencies": {
    "@koa/cors": "^3.0.0",
    "@sofie-automation/server-core-integration": "^1.37.0-in-testing.0",
    "chokidar": "^3.4.3",
    "class-transformer": "^0.4.0",
    "fs-extra": "^8.1.0",
    "got": "^11.7.0",
    "handlebars": "^4.5.3",
    "koa": "^2.11.0",
    "koa-range": "^0.3.0",
    "koa-router": "^8.0.8",
    "no-try": "^1.1.3",
    "node-fetch": "^2.6.2",
    "normalize-url": "^6.0.1",
    "pouchdb-find": "^7.0.0",
    "pouchdb-node": "^7.0.0",
    "reflect-metadata": "^0.1.12",
<<<<<<< HEAD
    "tslib": "^2.3.1",
=======
    "set-value": "^4.0.1",
    "tslib": "^2.0.3",
>>>>>>> c86cd04e
    "tv-automation-quantel-gateway-client": "^2.0.2",
    "underscore": "^1.12.1",
    "windows-network-drive": "^3.0.0",
    "winston": "^2.4.2",
    "xml2js": "^0.4.19"
  },
  "resolutions": {
    "node-license-validator/**/minimist": "^1.2.3",
    "pouchdb-**/node-fetch": "^2.6.2",
    "normalize-url": "^6.0.1",
    "nexe/**/glob-parent": "^5.1.2"
  }
}<|MERGE_RESOLUTION|>--- conflicted
+++ resolved
@@ -121,12 +121,8 @@
     "pouchdb-find": "^7.0.0",
     "pouchdb-node": "^7.0.0",
     "reflect-metadata": "^0.1.12",
-<<<<<<< HEAD
     "tslib": "^2.3.1",
-=======
     "set-value": "^4.0.1",
-    "tslib": "^2.0.3",
->>>>>>> c86cd04e
     "tv-automation-quantel-gateway-client": "^2.0.2",
     "underscore": "^1.12.1",
     "windows-network-drive": "^3.0.0",

--- conflicted
+++ resolved
@@ -125,10 +125,7 @@
     "set-value": "^4.0.1",
     "tv-automation-quantel-gateway-client": "^2.0.2",
     "underscore": "^1.12.1",
-<<<<<<< HEAD
-=======
     "urijs": "^1.19.7",
->>>>>>> 3e95f4a5
     "windows-network-drive": "^3.0.0",
     "winston": "^2.4.2",
     "xml2js": "^0.4.19"

--- conflicted
+++ resolved
@@ -13,10 +13,17 @@
 	WorkStep,
 	WorkFlow,
 	WorkStepStatus,
-  StorageType
+	StorageType
 } from '../api'
 import { TrackedMediaItems, TrackedMediaItemDB, TrackedMediaItem } from '../mediaItemTracker'
-import { StorageObject, StorageEventType, File, StorageEvent, FileProperties, StorageHandler } from '../storageHandlers/storageHandler'
+import {
+	StorageObject,
+	StorageEventType,
+	File,
+	StorageEvent,
+	FileProperties,
+	StorageHandler
+} from '../storageHandlers/storageHandler'
 import { Collection, Observer } from 'tv-automation-server-core-integration'
 import { randomId, literal, getCurrentTime, getWorkFlowName, retryNumber } from '../lib/lib'
 import { FileWorkStep, ScannerWorkStep } from '../work/workStep'
@@ -24,22 +31,42 @@
 
 class QuantelStorageHandlerSingleton extends StorageHandler {
 	private static instance = new QuantelStorageHandlerSingleton()
-	static get Instance () {
+	static get Instance() {
 		return this.instance
 	}
 	constructor() {
 		super()
 	}
-	parseUrl = (_url: string): string => { throw new Error(`parseUrl: Not implemented for Quantel`) }
-	getAllFiles = (): Promise<Array<File>> => { throw new Error(`getAllFiles: Not implemetned for Quantel`) }
-	addMonitoredFile = (_url: string): void => { throw new Error(`addMonitoredFile: Not implemented for Quantel`) }
-	removeMonitoredFile = (_url: string): void => { throw new Error(`removeMonitoredFile: Not implemented for Quantel`) }
-	getFile = (_name: string): Promise<File> => { throw new Error(`getFile: Not implemented for Quantel`) }
-	putFile = (_file: File, _progressCallback?: (progress: number) => void): CancelablePromise<File> => { throw new Error(`putFile: Not implemented for Quantel`) }
-	deleteFile = (_file: File): Promise<void> => { throw new Error(`deleteFile: Not implemetned for Quantel`) }
-	getFileProperties = (_file: File): Promise<FileProperties> => { throw new Error(`getFileProperties: Not implemented for Quantel`) }
-	init = (): Promise<void> => { throw new Error(`init: Not implemented for Quantel`) }
-	destroy = (): Promise<void> => { throw new Error(`destroy: Not implemented for Quantel`) }
+	parseUrl = (_url: string): string => {
+		throw new Error(`parseUrl: Not implemented for Quantel`)
+	}
+	getAllFiles = (): Promise<Array<File>> => {
+		throw new Error(`getAllFiles: Not implemetned for Quantel`)
+	}
+	addMonitoredFile = (_url: string): void => {
+		throw new Error(`addMonitoredFile: Not implemented for Quantel`)
+	}
+	removeMonitoredFile = (_url: string): void => {
+		throw new Error(`removeMonitoredFile: Not implemented for Quantel`)
+	}
+	getFile = (_name: string): Promise<File> => {
+		throw new Error(`getFile: Not implemented for Quantel`)
+	}
+	putFile = (_file: File, _progressCallback?: (progress: number) => void): CancelablePromise<File> => {
+		throw new Error(`putFile: Not implemented for Quantel`)
+	}
+	deleteFile = (_file: File): Promise<void> => {
+		throw new Error(`deleteFile: Not implemetned for Quantel`)
+	}
+	getFileProperties = (_file: File): Promise<FileProperties> => {
+		throw new Error(`getFileProperties: Not implemented for Quantel`)
+	}
+	init = (): Promise<void> => {
+		throw new Error(`init: Not implemented for Quantel`)
+	}
+	destroy = (): Promise<void> => {
+		throw new Error(`destroy: Not implemented for Quantel`)
+	}
 }
 
 /**
@@ -216,7 +243,10 @@
 	}
 
 	private isQuantel(url: string): boolean {
-		return url.slice(0, 8).toLowerCase().startsWith('quantel:')
+		return url
+			.slice(0, 8)
+			.toLowerCase()
+			.startsWith('quantel:')
 	}
 
 	/** Called when an item is added (from Core) */
@@ -451,7 +481,9 @@
 		// add the file to the list of monitored files, if the storage is an 'onlySelectedFiles' storage
 		if (storage.options.onlySelectedFiles) {
 			try {
-				storage.handler.removeMonitoredFile(this.isQuantel(item.url) ? item.url : storage.handler.parseUrl(item.url))
+				storage.handler.removeMonitoredFile(
+					this.isQuantel(item.url) ? item.url : storage.handler.parseUrl(item.url)
+				)
 			} catch (e) {
 				this.logger.error(
 					`${this.ident} onExpectedRemoved: An exception occured when trying to remove monitoring for file "${item.url}": ${e}`,
@@ -497,7 +529,7 @@
 							e.file as File,
 							target,
 							tracked.comment,
-							!!(e.file) && this.isQuantel(e.file.name),
+							!!e.file && this.isQuantel(e.file.name),
 							'Monitored file was added to source storage'
 						)
 					)
@@ -742,14 +774,16 @@
 	protected generateNewFileWorkSteps(file: File, st: StorageObject, doCopy?: boolean): WorkStep[] {
 		const steps: WorkStep[] = []
 		if (doCopy) {
-			steps.push(new FileWorkStep({
-				action: WorkStepAction.COPY,
-				file: file,
-				target: st,
-				priority: 2,
-				criticalStep: true,
-				status: WorkStepStatus.IDLE
-			}))
+			steps.push(
+				new FileWorkStep({
+					action: WorkStepAction.COPY,
+					file: file,
+					target: st,
+					priority: 2,
+					criticalStep: true,
+					status: WorkStepStatus.IDLE
+				})
+			)
 		}
 		steps.push(
 			new ScannerWorkStep({
@@ -811,17 +845,11 @@
 	 * Checks if the item exists on the storage and issues workflows
 	 * @param tmi
 	 */
-<<<<<<< HEAD
-	protected async checkAndEmitCopyWorkflow(tmi: TrackedMediaItem, reason: string, withRetry?: boolean): Promise<void> {
-		if (!tmi.sourceStorageId)
-			throw new Error(`${this.ident} checkAndEmitCopyWorkflow: Tracked Media Item "${tmi._id}" has no source storage!`)
-=======
 	protected checkAndEmitCopyWorkflow(tmi: TrackedMediaItem, reason: string, withRetry?: boolean) {
 		if (!tmi.sourceStorageId)
 			throw new Error(
 				`${this.ident} checkAndEmitCopyWorkflow: Tracked Media Item "${tmi._id}" has no source storage!`
 			)
->>>>>>> f7d1ff17
 		const storage = this._storages.find(i => i.id === tmi.sourceStorageId)
 		if (!storage)
 			throw new Error(`${this.ident} checkAndEmitCopyWorkflow: Could not find storage "${tmi.sourceStorageId}"`)
@@ -845,9 +873,16 @@
 				name: 'fred',
 				url: tmi.name,
 				source: StorageType.QUANTEL_HTTP,
-				getWritableStream: () => { throw new Error('getWriteableStream: not implemented for Quantel items') },
-				getReadableStream: () => { throw new Error('getReadableStream: not implemented for Quantel items') },
-				getProperties: () => Promise.resolve(literal<FileProperties>({ size: undefined, created: undefined, modified: undefined }))
+				getWritableStream: () => {
+					throw new Error('getWriteableStream: not implemented for Quantel items')
+				},
+				getReadableStream: () => {
+					throw new Error('getReadableStream: not implemented for Quantel items')
+				},
+				getProperties: () =>
+					Promise.resolve(
+						literal<FileProperties>({ size: undefined, created: undefined, modified: undefined })
+					)
 			})
 			const st = literal<StorageObject>({
 				id: 'quantelPropertiesFromMonitor',
@@ -857,14 +892,7 @@
 				options: {}
 			})
 			// Check if work is actually required.
-			this.emitCopyWorkflow(
-				file,
-				st,
-				tmi.comment,
-				false,
-				reason,
-				`Quantel item added or updated`
-			)
+			this.emitCopyWorkflow(file, st, tmi.comment, false, reason, `Quantel item added or updated`)
 			return
 		}
 

--- conflicted
+++ resolved
@@ -72,14 +72,7 @@
 	lastSeen: Time
 
 	/** Time to wait before removing file */
-<<<<<<< HEAD
-	lingerTime?: number
-=======
 	lingerTime?: Duration
-
-	/** Studio expecting the item */
-	studioId: string
->>>>>>> d445560f
 }
 
 export enum MediaFlowType {

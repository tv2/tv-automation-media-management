--- conflicted
+++ resolved
@@ -3,14 +3,8 @@
 import { PeripheralDeviceAPI as P } from 'tv-automation-server-core-integration'
 import { extendMandadory } from './lib/lib'
 import { CoreHandler, CoreConfig } from './coreHandler'
-<<<<<<< HEAD
 import { StorageSettings, DeviceSettings, MediaObject } from './api'
 import { GeneralStorageSettings, StorageObject } from './storageHandlers/storageHandler'
-=======
-import { StorageSettings, DeviceSettings } from './api'
-import { GeneralStorageSettings, StorageObject } from './storageHandlers/storageHandler'
-import { buildStorageHandler } from './storageHandlers/storageHandlerFactory'
->>>>>>> 97acb0ad
 import { TrackedMediaItems } from './mediaItemTracker'
 import { Dispatcher } from './work/dispatcher'
 import { BaseWorkFlowGenerator } from './workflowGenerators/baseWorkFlowGenerator'
@@ -125,7 +119,9 @@
 			} catch (e2) {
 				this._logger.error(e2)
 			}
-			if (this.vac) { this.vac.stop() }
+			if (this.vac) {
+				this.vac.stop()
+			}
 			this._logger.info('Shutting down in 10 seconds!')
 			setTimeout(() => {
 				process.exit(0)
@@ -187,8 +183,18 @@
 
 		this._workFlowGenerators = []
 		this._workFlowGenerators.push(
-			new LocalStorageGenerator(this._availableStorage, this._trackedMedia, settings.mediaFlows || [], this._logger),
-			new WatchFolderGenerator(this._availableStorage, this._trackedMedia, settings.mediaFlows || [], this._logger),
+			new LocalStorageGenerator(
+				this._availableStorage,
+				this._trackedMedia,
+				settings.mediaFlows || [],
+				this._logger
+			),
+			new WatchFolderGenerator(
+				this._availableStorage,
+				this._trackedMedia,
+				settings.mediaFlows || [],
+				this._logger
+			),
 			new ExpectedItemsGenerator(
 				this._availableStorage,
 				this._trackedMedia,
@@ -211,7 +217,6 @@
 			this.coreHandler,
 			this._logger
 		)
-
 
 		await this._dispatcher.init()
 

--- conflicted
+++ resolved
@@ -245,13 +245,10 @@
 	}
 
 	private watchdog () {
-<<<<<<< HEAD
 		if (this._watchdogRunning) return
 
 		this._watchdogRunning = true
 
-=======
->>>>>>> 15e5eb64
 		this._workFlows.allDocs({
 			include_docs: true
 		}).then((workFlows) => {
@@ -287,11 +284,8 @@
 		}).catch(() => {
 			this.emit('error', `Watchdog: Could not list all WorkFlows, restarting.`)
 			this._coreHandler.killProcess(1)
-<<<<<<< HEAD
 		}).then(() => {
 			this._watchdogRunning = false
-=======
->>>>>>> 15e5eb64
 		})
 	}
 

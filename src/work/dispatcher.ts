--- conflicted
+++ resolved
@@ -16,7 +16,7 @@
 	atomic,
 	Omit,
 	updateDB,
-  wait
+	wait
 } from '../lib/lib'
 import { WorkFlow, WorkFlowDB, WorkStep, WorkStepStatus, DeviceSettings, MediaObject } from '../api'
 import { WorkStepDB, workStepToPlain, plainToWorkStep, GeneralWorkStepDB } from './workStep'
@@ -92,7 +92,7 @@
 		this.workFlows = new PrefixedPouchDB('workFlows')
 		this.workSteps = new PrefixedPouchDB('workSteps')
 
-		await Promise.all([ this.initWorkflowsDB(), this.initWorkStepsDB() ])
+		await Promise.all([this.initWorkflowsDB(), this.initWorkStepsDB()])
 	}
 
 	private async initWorkflowsDB(): Promise<void> {
@@ -115,7 +115,7 @@
 			this.logger.debug(`Dispatcher: DB "workFlows" index "priority" succesfully created.`)
 		})
 		if (error) {
-		  throw new Error(`Dispatcher: could not initialize "workFlows" database: ${error.message}`)
+			throw new Error(`Dispatcher: could not initialize "workFlows" database: ${error.message}`)
 		}
 	}
 
@@ -141,8 +141,7 @@
 	async init(): Promise<void> {
 		await this.initDB()
 		for (let i = 0; i < this.workersCount; i++) {
-			this.workers.push(
-				new Worker(this.workSteps, this.mediaDB, this.tmi, this.config, this.logger, i))
+			this.workers.push(new Worker(this.workSteps, this.mediaDB, this.tmi, this.config, this.logger, i))
 		}
 		await this.cleanupOldWorkflows()
 		await noTryAsync(
@@ -171,31 +170,42 @@
 		workflowChanges.on('change', async change => {
 			if (change.deleted) {
 				let { result } = await noTryAsync(
-					() => this.workSteps.find({
-						selector: {
-							workFlowId: change.id
-						}
-					}),
+					() =>
+						this.workSteps.find({
+							selector: {
+								workFlowId: change.id
+							}
+						}),
 					(error: Error) => {
 						this.logger.error(`Dispatcher: could not find workflow with id "${change.id}" on change`, error)
 					}
 				)
-				let { error } = await noTryAsync(
-					() => Promise.all(result.docs.map(i => this.workSteps.remove(i))))
+				let { error } = await noTryAsync(() => Promise.all(result.docs.map(i => this.workSteps.remove(i))))
 				if (error) {
 					this.logger.error(`Dispatcher: could not remove orphaned WorkSteps`, error)
 				} else {
-					this.logger.debug(`Dispatcher: ` +
-						`removed ${result.docs.length} orphaned WorkSteps for WorkFlow "${change.id}"`)
+					this.logger.debug(
+						`Dispatcher: ` + `removed ${result.docs.length} orphaned WorkSteps for WorkFlow "${change.id}"`
+					)
 				}
 				noTryAsync(
 					() => this.pushWorkFlowToCore(change.id, null),
-					err => this.logger.debug(`Dispatcher: failed to push WorkFlow delete change with ID "${change.id}" to core`, err))
+					err =>
+						this.logger.debug(
+							`Dispatcher: failed to push WorkFlow delete change with ID "${change.id}" to core`,
+							err
+						)
+				)
 			} else if (change.doc) {
 				let changeDoc = change.doc
 				noTryAsync(
 					() => this.pushWorkFlowToCore(change.id, changeDoc),
-					err => this.logger.debug(`Dispatcher: failed to push WorkFlow update change with ID "${change.id}" to core`, err))
+					err =>
+						this.logger.debug(
+							`Dispatcher: failed to push WorkFlow update change with ID "${change.id}" to core`,
+							err
+						)
+				)
 			}
 		})
 		workflowChanges.on('error', err => {
@@ -211,12 +221,22 @@
 			if (change.deleted) {
 				noTryAsync(
 					() => this.pushWorkStepToCore(change.id, null),
-					err => this.logger.debug(`Dispatcher: failed to push WorkStep delete change with ID "${change.id}" to core`, err))
+					err =>
+						this.logger.debug(
+							`Dispatcher: failed to push WorkStep delete change with ID "${change.id}" to core`,
+							err
+						)
+				)
 			} else if (change.doc) {
 				let changeDoc = change.doc
 				noTryAsync(
 					() => this.pushWorkStepToCore(change.id, changeDoc),
-					err => this.logger.debug(`Dispatcher: failed to push WorkStep delete change with ID "${change.id}" to core`, err))
+					err =>
+						this.logger.debug(
+							`Dispatcher: failed to push WorkStep delete change with ID "${change.id}" to core`,
+							err
+						)
+				)
 			}
 		})
 		workstepChanges.on('error', err => {
@@ -235,8 +255,7 @@
 		}, this.watchdogTime)
 
 		this.coreHandler.setProcessState('MediaScanner', [], P.StatusCode.GOOD),
-
-		await Promise.all(this.generators.map(gen => gen.init()))
+			await Promise.all(this.generators.map(gen => gen.init()))
 		this.logger.debug(`Dispatcher: initialized`)
 
 		this.generators.forEach(gen => {
@@ -247,20 +266,24 @@
 
 	// FIXME nothing calls this
 	async destroy(): Promise<void> {
-		const { error: genError } = await noTryAsync(
-			() => Promise.all(this.generators.map(gen => gen.destroy())))
+		const { error: genError } = await noTryAsync(() => Promise.all(this.generators.map(gen => gen.destroy())))
 		if (genError) {
 			this.logger.warn(`Dispatcher: failed to dispose of one or more generators`, genError)
 		} else {
 			this.logger.debug(`Dispatcher: workFlow generators destroyed`)
 		}
 
-		if (this.cronJobInterval) { clearInterval(this.cronJobInterval) }
-		if (this.watchdogInterval) { clearInterval(this.watchdogInterval) }
+		if (this.cronJobInterval) {
+			clearInterval(this.cronJobInterval)
+		}
+		if (this.watchdogInterval) {
+			clearInterval(this.watchdogInterval)
+		}
 		this.logger.debug(`Dispatcher: WorkFlow clean up task destroyed`)
 
-		const { error: handlerError } = await noTryAsync(
-			() => Promise.all(this.availableStorage.map(st => st.handler.destroy())))
+		const { error: handlerError } = await noTryAsync(() =>
+			Promise.all(this.availableStorage.map(st => st.handler.destroy()))
+		)
 		if (handlerError) {
 			this.logger.warn(`Dispather: failed to dispose of one or more storage handlers`, handlerError)
 		}
@@ -272,9 +295,11 @@
 		if (this.watchdogRunning) return
 		this.watchdogRunning = true
 
-		let { result: workflows } = await noTryAsync(() => this.workFlows.allDocs({
-				include_docs: true
-			}),
+		let { result: workflows } = await noTryAsync(
+			() =>
+				this.workFlows.allDocs({
+					include_docs: true
+				}),
 			err => {
 				this.logger.error(`Dispatch: watchdog: could not list all WorkFlows, restarting`, err)
 				this.watchdogRunning = false
@@ -283,64 +308,70 @@
 			}
 		)
 
-		noTry(() => {
-			const unfinishedWorkFlows = workflows.rows.filter(i => i.doc && i.doc.finished === false)
-			const oldWorkFlows = unfinishedWorkFlows.filter(
-				i => i.doc && i.doc.created < getCurrentTime() - 3 * 60 * 60 * 1000)
-			const recentlyFinished = workflows.rows.filter(i =>
-				i.doc &&
-				i.doc.finished &&
-				i.doc.modified &&
-				i.doc.modified > getCurrentTime() - 15 * 60 * 1000
-			)
-			const oldUnfinishedWorkFlows = unfinishedWorkFlows.filter(
-				i => i.doc && i.doc.created <= getCurrentTime() - 15 * 60 * 1000
-			)
-			if (oldUnfinishedWorkFlows.length > 0 && recentlyFinished.length === 0) {
-				this.coreHandler.setProcessState(
-					PROCESS_NAME,
-					[`No WorkFlow has finished in the last 15 minutes`],
-					P.StatusCode.BAD
-				)
-				return
-			}
-			if (oldWorkFlows.length > 0) {
-				this.coreHandler.setProcessState(
-					PROCESS_NAME,
-					[`Some WorkFlows have been waiting more than 3hrs to be completed`],
-					P.StatusCode.BAD)
+		noTry(
+			() => {
+				const unfinishedWorkFlows = workflows.rows.filter(i => i.doc && i.doc.finished === false)
+				const oldWorkFlows = unfinishedWorkFlows.filter(
+					i => i.doc && i.doc.created < getCurrentTime() - 3 * 60 * 60 * 1000
+				)
+				const recentlyFinished = workflows.rows.filter(
+					i => i.doc && i.doc.finished && i.doc.modified && i.doc.modified > getCurrentTime() - 15 * 60 * 1000
+				)
+				const oldUnfinishedWorkFlows = unfinishedWorkFlows.filter(
+					i => i.doc && i.doc.created <= getCurrentTime() - 15 * 60 * 1000
+				)
+				if (oldUnfinishedWorkFlows.length > 0 && recentlyFinished.length === 0) {
+					this.coreHandler.setProcessState(
+						PROCESS_NAME,
+						[`No WorkFlow has finished in the last 15 minutes`],
+						P.StatusCode.BAD
+					)
+					return
+				}
+				if (oldWorkFlows.length > 0) {
+					this.coreHandler.setProcessState(
+						PROCESS_NAME,
+						[`Some WorkFlows have been waiting more than 3hrs to be completed`],
+						P.StatusCode.BAD
+					)
 					this.watchdogRunning = false
 					return
-			}
-			if (unfinishedWorkFlows.length > this.warningWFQueueLength) {
-				this.coreHandler.setProcessState(
-					PROCESS_NAME,
-					[`WorkFlow queue is now ${unfinishedWorkFlows.length} items long`],
-					P.StatusCode.WARNING_MAJOR)
+				}
+				if (unfinishedWorkFlows.length > this.warningWFQueueLength) {
+					this.coreHandler.setProcessState(
+						PROCESS_NAME,
+						[`WorkFlow queue is now ${unfinishedWorkFlows.length} items long`],
+						P.StatusCode.WARNING_MAJOR
+					)
 					this.watchdogRunning = false
 					return
-			}
-			if (
-				_.compact(this.workers.map(i =>
-						i.lastBeginStep && i.lastBeginStep < getCurrentTime() - this.warningTaskWorkingTime)
-				).length > 0
-			) {
-				this.coreHandler.setProcessState(
-					PROCESS_NAME,
-					[`Some workers have been working for more than ${Math.floor(
-							this.warningTaskWorkingTime / (60 * 1000)
-						)} minutes`
-					],
-					P.StatusCode.BAD
-				)
-				this.watchdogRunning = false
-				return
-			}
-			// no problems found, set status to GOOD
-			this.coreHandler.setProcessState(PROCESS_NAME, [], P.StatusCode.GOOD)
-		}, err => {
-			this.logger.error(`Dispatcher: watchdog: error`, err)
-		})
+				}
+				if (
+					_.compact(
+						this.workers.map(
+							i => i.lastBeginStep && i.lastBeginStep < getCurrentTime() - this.warningTaskWorkingTime
+						)
+					).length > 0
+				) {
+					this.coreHandler.setProcessState(
+						PROCESS_NAME,
+						[
+							`Some workers have been working for more than ${Math.floor(
+								this.warningTaskWorkingTime / (60 * 1000)
+							)} minutes`
+						],
+						P.StatusCode.BAD
+					)
+					this.watchdogRunning = false
+					return
+				}
+				// no problems found, set status to GOOD
+				this.coreHandler.setProcessState(PROCESS_NAME, [], P.StatusCode.GOOD)
+			},
+			err => {
+				this.logger.error(`Dispatcher: watchdog: error`, err)
+			}
+		)
 		this.watchdogRunning = false
 	}
 
@@ -363,11 +394,9 @@
 	}
 
 	private async actionRestartWorkflow(workflowId: string) {
-		const { result: wf, error: getError } = await noTryAsync(
-			() => this.workFlows.get<WorkFlowDB>(workflowId))
-
-		if (getError || !wf)
-			throw Error(`Dispatcher: workflow "${workflowId}" not found`)
+		const { result: wf, error: getError } = await noTryAsync(() => this.workFlows.get<WorkFlowDB>(workflowId))
+
+		if (getError || !wf) throw Error(`Dispatcher: workflow "${workflowId}" not found`)
 
 		// Step 1: Abort the workflow
 		await this.actionAbortWorkflow(wf._id)
@@ -403,8 +432,7 @@
 	}
 
 	private async prioritizeWorkflow(workflowId: string) {
-		const { result: wf, error: getError } = await noTryAsync(
-			() => this.workFlows.get<WorkFlowDB>(workflowId))
+		const { result: wf, error: getError } = await noTryAsync(() => this.workFlows.get<WorkFlowDB>(workflowId))
 
 		if (getError || !wf) throw Error(`Workflow "${workflowId}" not found`)
 
@@ -435,8 +463,7 @@
 	}
 
 	private async actionAbortWorkflow(workflowId: string) {
-		const { result: wf, error: getError } = await noTryAsync(
-			() => this.workFlows.get<WorkFlowDB>(workflowId))
+		const { result: wf, error: getError } = await noTryAsync(() => this.workFlows.get<WorkFlowDB>(workflowId))
 
 		if (getError || !wf) throw Error(`Dispatcher: workflow "${workflowId}" not found`)
 
@@ -467,8 +494,8 @@
 	}
 
 	private async cleanupOldWorkflows(): Promise<void> {
-		const { result, error: findError } = await noTryAsync(() => this.workFlows.find(
-			{
+		const { result, error: findError } = await noTryAsync(() =>
+			this.workFlows.find({
 				selector: {
 					created: { $lt: getCurrentTime() - this.workFlowLingerTime },
 					finished: true
@@ -478,12 +505,18 @@
 		if (findError) {
 			this.logger.error(`Dispatcher: could not get stale WorkFlows`, findError)
 		} else {
-			const { error: removeError } = await noTryAsync(() => Promise.all(
-				result.docs.map(async (i): Promise<void> => {
-					await noTryAsync(
-						() => this.workFlows.remove(i),
-						e => this.logger.error(`Dispatcher: failed to remove stale workflow "${i._id}"`, e))
-				})))
+			const { error: removeError } = await noTryAsync(() =>
+				Promise.all(
+					result.docs.map(
+						async (i): Promise<void> => {
+							await noTryAsync(
+								() => this.workFlows.remove(i),
+								e => this.logger.error(`Dispatcher: failed to remove stale workflow "${i._id}"`, e)
+							)
+						}
+					)
+				)
+			)
 			if (removeError) {
 				this.logger.error(`Dispatcher: failed to remove stale workflows`, removeError)
 			} else {
@@ -493,8 +526,11 @@
 			}
 		}
 
-		const { result: [workFlowResponse, workStepsResponse], error: orphanError } =
-			await noTryAsync(() => Promise.all([
+		const {
+			result: [workFlowResponse, workStepsResponse],
+			error: orphanError
+		} = await noTryAsync(() =>
+			Promise.all([
 				this.workFlows.allDocs({
 					include_docs: true,
 					attachments: false
@@ -531,17 +567,14 @@
 
 		await noTryAsync(
 			() => Promise.all(ps),
-			error => this.logger.error(`Dispatcher: error when removing WorkSteps`, error))
+			error => this.logger.error(`Dispatcher: error when removing WorkSteps`, error)
+		)
 	}
 
 	/**
 	 *  Called whenever there's a new workflow from a WorkflowGenerator
 	 */
-	private onNewWorkFlow = atomic(async (
-		finished: () => void,
-		wf: WorkFlow,
-		generator: BaseWorkFlowGenerator
-	) => {
+	private onNewWorkFlow = atomic(async (finished: () => void, wf: WorkFlow, generator: BaseWorkFlowGenerator) => {
 		// TODO: This should also handle extra workflows using a hash of the basic WorkFlow object to check if there is a WORKING or IDLE workflow that is the same
 		const hash = getFlowHash(wf)
 		const wfDb: WorkFlowDB = _.omit(wf, 'steps')
@@ -552,19 +585,23 @@
 
 		this.logger.debug(`Dispatcher: caught new workFlow: "${wf._id}" from ${generator.constructor.name}`)
 		// persist workflow to db:
-		const { result: docs, error: docsError } = await noTryAsync(() => this.workFlows.allDocs({
-			include_docs: true
-		}))
+		const { result: docs, error: docsError } = await noTryAsync(() =>
+			this.workFlows.allDocs({
+				include_docs: true
+			})
+		)
 		if (docsError) {
 			this.logger.error(`Dispatcher: error when requests all WorkFlows`, docsError)
 			throw docsError // TODO too extreme?
 		}
 
-		for ( let i = 0 ; i < docs.rows.length ; i++ ) {
+		for (let i = 0; i < docs.rows.length; i++) {
 			const item: WorkFlowDB | undefined = docs.rows[i].doc
 			if (item === undefined) continue
 			if (!item.finished && item.hash === hash) {
-				this.logger.warn(`Dispatcher: ignoring new workFlow: "${wf._id}", because a matching workflow has been found: "${item._id}".`)
+				this.logger.warn(
+					`Dispatcher: ignoring new workFlow: "${wf._id}", because a matching workflow has been found: "${item._id}".`
+				)
 				finished()
 				return
 			}
@@ -587,7 +624,12 @@
 					stepDb.modified = getCurrentTime()
 					return noTryAsync(
 						() => this.workSteps.put(workStepToPlain(stepDb) as WorkStepDB),
-						err => this.logger.error(`Dispatcher: failed to store workStep "${step.action}" of workFlow "${wf._id}"`, err))
+						err =>
+							this.logger.error(
+								`Dispatcher: failed to store workStep "${step.action}" of workFlow "${wf._id}"`,
+								err
+							)
+					)
 				})
 			)
 		} // puterror
@@ -600,17 +642,20 @@
 	 *  priority (highest first)
 	 */
 	private async getOutstandingWork(): Promise<WorkStepDB[]> {
-		const { result, error } = await noTryAsync(() => this.workSteps.find({
-			selector: {
-				status: WorkStepStatus.IDLE
-			}
-		}))
+		const { result, error } = await noTryAsync(() =>
+			this.workSteps.find({
+				selector: {
+					status: WorkStepStatus.IDLE
+				}
+			})
+		)
 		if (error) {
 			this.logger.error(`Dispatcher: error finding outstanding work`, error)
 			throw error
 		}
 		let steps: Array<WorkStepDB> = (result.docs as object[]).map(item =>
-			plainToWorkStep(item, this.availableStorage))
+			plainToWorkStep(item, this.availableStorage)
+		)
 		return steps.sort((a, b) => b.priority - a.priority)
 	}
 
@@ -622,47 +667,55 @@
 	 */
 	private async cancelLeftoverWorkSteps(): Promise<void> {
 		const wfs: string[] = []
-		const { result: brokenItems, error: findError } = await noTryAsync(() => this.workSteps.find({
-			selector: {
-				status: WorkStepStatus.WORKING
-			}
-		}))
+		const { result: brokenItems, error: findError } = await noTryAsync(() =>
+			this.workSteps.find({
+				selector: {
+					status: WorkStepStatus.WORKING
+				}
+			})
+		)
 		if (findError) {
 			this.logger.error(`Dispatcher: failed to find broken items`, findError)
 			throw findError
 		}
 
-		const { error: updateError } = await noTryAsync(
-			() => Promise.all(brokenItems.docs.map(i =>
-				updateDB(this.workSteps, i._id, i => {
-					i.status = WorkStepStatus.ERROR
-					i.modified = getCurrentTime()
-					i.messages = _.union(i.messages || [], ['Working on shutdown, failed.'])
-					if (wfs.indexOf(i._id) < 0) {
-						wfs.push(i._id)
-					}
-					return i
-				})
-		)))
+		const { error: updateError } = await noTryAsync(() =>
+			Promise.all(
+				brokenItems.docs.map(i =>
+					updateDB(this.workSteps, i._id, i => {
+						i.status = WorkStepStatus.ERROR
+						i.modified = getCurrentTime()
+						i.messages = _.union(i.messages || [], ['Working on shutdown, failed.'])
+						if (wfs.indexOf(i._id) < 0) {
+							wfs.push(i._id)
+						}
+						return i
+					})
+				)
+			)
+		)
 		if (updateError) {
 			this.logger.error(`Dispatcher: error during one or more broken items updates`, updateError)
 		}
 
-		const { error: blockError } = await noTryAsync(
-			() => Promise.all(brokenItems.docs.map(i => this.blockStepsInWorkFlow(i.workFlowId))))
+		const { error: blockError } = await noTryAsync(() =>
+			Promise.all(brokenItems.docs.map(i => this.blockStepsInWorkFlow(i.workFlowId)))
+		)
 		if (blockError) {
 			this.logger.error('Dispatcher: error blocking one or more broken workSteps', blockError)
 		}
 
- 		const { error: cancelError } = await noTryAsync(
-			() => Promise.all(wfs.map(i =>
-				updateDB(this.workFlows, i, wf => {
-					wf.finished = true
-					wf.success = false
-					return wf
-				}
-			)
-		)))
+		const { error: cancelError } = await noTryAsync(() =>
+			Promise.all(
+				wfs.map(i =>
+					updateDB(this.workFlows, i, wf => {
+						wf.finished = true
+						wf.success = false
+						return wf
+					})
+				)
+			)
+		)
 		if (cancelError) {
 			this.logger.error(`Dispatcher: unable to cancel old workSteps`, cancelError)
 		}
@@ -676,11 +729,13 @@
 	 * @memberof Dispatcher
 	 */
 	private async setStepWorking(stepId: string): Promise<void> {
-		const { error } = await noTryAsync(() => updateDB(this.workSteps, stepId, step => {
-			step.status = WorkStepStatus.WORKING
-			step.modified = getCurrentTime()
-			return step
-		}))
+		const { error } = await noTryAsync(() =>
+			updateDB(this.workSteps, stepId, step => {
+				step.status = WorkStepStatus.WORKING
+				step.modified = getCurrentTime()
+				return step
+			})
+		)
 		if (error) {
 			this.logger.error(`Dispatcher: set stgp to working failed for step "${stepId}"`, error)
 			throw error
@@ -708,29 +763,39 @@
 	 * @param workFlowId
 	 */
 	private async blockStepsInWorkFlow(workFlowId: string, stepMessage?: string): Promise<void> {
-		const { result, error: findError } = await noTryAsync(() => this.workSteps.find({
-			selector: {
-				workFlowId: workFlowId
-			}
-		}))
+		const { result, error: findError } = await noTryAsync(() =>
+			this.workSteps.find({
+				selector: {
+					workFlowId: workFlowId
+				}
+			})
+		)
 		if (findError) {
-			this.logger.error(`Dispatcher: find failed when trying to block steps for workFlow "${workFlowId}"`, findError)
+			this.logger.error(
+				`Dispatcher: find failed when trying to block steps for workFlow "${workFlowId}"`,
+				findError
+			)
 			throw findError
 		}
-		const { error: updateError } = await noTryAsync(() => Promise.all(
-			result.docs
-			.filter(item => item.status === WorkStepStatus.IDLE)
-			.map(item => {
-				return updateDB(this.workSteps, item._id, item => {
-					item.status = WorkStepStatus.BLOCKED
-					item.modified = getCurrentTime()
-					if (stepMessage) item.messages = [stepMessage]
-					return item
-				})
-			})
-		))
+		const { error: updateError } = await noTryAsync(() =>
+			Promise.all(
+				result.docs
+					.filter(item => item.status === WorkStepStatus.IDLE)
+					.map(item => {
+						return updateDB(this.workSteps, item._id, item => {
+							item.status = WorkStepStatus.BLOCKED
+							item.modified = getCurrentTime()
+							if (stepMessage) item.messages = [stepMessage]
+							return item
+						})
+					})
+			)
+		)
 		if (updateError) {
-			this.logger.error(`Dispatcher: update failed when trying to block steps for workFlow "${workFlowId}"`, updateError)
+			this.logger.error(
+				`Dispatcher: update failed when trying to block steps for workFlow "${workFlowId}"`,
+				updateError
+			)
 			throw updateError
 		}
 	}
@@ -746,21 +811,24 @@
 			case WorkStepStatus.ERROR:
 				await noTryAsync(
 					() => this.blockStepsInWorkFlow(job.workFlowId),
-					err => this.logger.error(`Dispatcher: could not block outstanding work steps`, err))
+					err => this.logger.error(`Dispatcher: could not block outstanding work steps`, err)
+				)
 				break
 		}
 
 		await noTryAsync(
-			() => updateDB(this.workSteps, job._id, workStep => {
-				workStep.status = result.status
-				workStep.modified = getCurrentTime()
-				workStep.messages = (workStep.messages || []).concat(result.messages || [])
-
-				this.logger.debug(`Dispatcher: setting WorkStep "${job._id}" result to "${result.status}"` +
-						(result.messages ? ', message: ' + result.messages.join(', ') : '')
-				)
-				return workStep
-			}),
+			() =>
+				updateDB(this.workSteps, job._id, workStep => {
+					workStep.status = result.status
+					workStep.modified = getCurrentTime()
+					workStep.messages = (workStep.messages || []).concat(result.messages || [])
+
+					this.logger.debug(
+						`Dispatcher: setting WorkStep "${job._id}" result to "${result.status}"` +
+							(result.messages ? ', message: ' + result.messages.join(', ') : '')
+					)
+					return workStep
+				}),
 			err => this.logger.error(`Dispatcher: failed to update database after job "${job._id}"`, err)
 		)
 	}
@@ -770,11 +838,13 @@
 	 */
 	private async updateWorkFlowStatus(): Promise<void> {
 		// Get all unfinished workFlows
-		const { result: ongoingWork, error: findWFError } = await noTryAsync(() => this.workFlows.find({
-			selector: {
-				finished: false
-			}
-		}))
+		const { result: ongoingWork, error: findWFError } = await noTryAsync(() =>
+			this.workFlows.find({
+				selector: {
+					finished: false
+				}
+			})
+		)
 		if (findWFError) {
 			this.logger.error(`Dispatcher: could not find ongoing work`, findWFError)
 			throw findWFError
@@ -782,117 +852,61 @@
 
 		await Promise.all(
 			ongoingWork.docs.map(async (wf: WorkFlowDB) => {
-				const { result: steps, error: findWSError } = await noTryAsync(() => this.workSteps.find({
-					selector: {
-						workFlowId: wf._id
-					}
-				}))
+				const { result: steps, error: findWSError } = await noTryAsync(() =>
+					this.workSteps.find({
+						selector: {
+							workFlowId: wf._id
+						}
+					})
+				)
 				if (findWSError) {
-					this.logger.error(`Dispatcher: failed to read workSteps when updating status for workFlow "${wf._id}"`, findWSError)
-				}
-<<<<<<< HEAD
-
-				const isFinished = steps.docs.every((workStep) =>
-					workStep.status !== WorkStepStatus.WORKING &&
-					workStep.status !== WorkStepStatus.IDLE)
+					this.logger.error(
+						`Dispatcher: failed to read workSteps when updating status for workFlow "${wf._id}"`,
+						findWSError
+					)
+				}
+
+				const isFinished = steps.docs.every(
+					workStep => workStep.status !== WorkStepStatus.WORKING && workStep.status !== WorkStepStatus.IDLE
+				)
 
 				if (isFinished) {
 					// if they are finished, check if all are DONE (not CANCELLED, ERROR or BLOCKED)
-					const isSuccessful = steps.docs.every((workStep) =>
-						workStep.status === WorkStepStatus.DONE ||
-						workStep.status === WorkStepStatus.SKIPPED)
-
-					const { error: updateError } = await noTryAsync(() => updateDB(this.workFlows, wf._id, wf => {
-						wf.finished = isFinished
-						wf.success = isSuccessful
-						wf.modified = getCurrentTime()
-						return wf
-					}))
+					const isSuccessful = steps.docs.every(
+						workStep =>
+							workStep.status === WorkStepStatus.DONE || workStep.status === WorkStepStatus.SKIPPED
+					)
+
+					const { error: updateError } = await noTryAsync(() =>
+						updateDB(this.workFlows, wf._id, wf => {
+							wf.finished = isFinished
+							wf.success = isSuccessful
+							wf.modified = getCurrentTime()
+							return wf
+						})
+					)
 					if (updateError) {
-						this.logger.error(`Dispatcher: failed to save new WorkFlow "${wf._id}" state: ${wf.finished}`, updateError)
+						this.logger.error(
+							`Dispatcher: failed to save new WorkFlow "${wf._id}" state: ${wf.finished}`,
+							updateError
+						)
 					} else {
-						this.logger.info(`Dispatcher: workFlow ${wf._id} is now finished ${
-							isSuccessful ? 'successfully' : 'unsuccessfully'}`)
+						this.logger.info(
+							`Dispatcher: workFlow ${wf._id} is now finished ${
+								isSuccessful ? 'successfully' : 'unsuccessfully'
+							}`
+						)
 					}
 				}
-			}))
-=======
-			})
-			.then(result => {
-				return Promise.all(
-					result.docs.map(async (wf: WorkFlowDB) => {
-						return this._workSteps
-							.find({
-								selector: {
-									workFlowId: wf._id
-								}
-							})
-							.then(result => {
-								// Check if all WorkSteps are finished (not WORKING or IDLE)
-								const isFinished = result.docs.reduce<boolean>((pV, workStep) => {
-									return (
-										pV &&
-										workStep.status !== WorkStepStatus.WORKING &&
-										workStep.status !== WorkStepStatus.IDLE
-									)
-								}, true)
-
-								if (isFinished) {
-									// if they are finished, check if all are DONE (not CANCELLED, ERROR or BLOCKED)
-									const isSuccessful = result.docs.reduce<boolean>((pV, workStep) => {
-										return (
-											pV &&
-											(workStep.status === WorkStepStatus.DONE ||
-												workStep.status === WorkStepStatus.SKIPPED)
-										)
-									}, true)
-
-									// update WorkFlow in DB
-									return this._workFlows
-										.get(wf._id)
-										.then(wf =>
-											updateDB(this._workFlows, wf._id, wf => {
-												wf.finished = isFinished
-												wf.success = isSuccessful
-												wf.modified = getCurrentTime()
-												return wf
-											})
-										)
-										.then(() =>
-											this.emit(
-												'info',
-												`WorkFlow ${wf._id} is now finished ${
-													isSuccessful ? 'successfully' : 'unsuccessfully'
-												}`
-											)
-										)
-										.catch(e => {
-											this.emit(
-												'error',
-												`Failed to save new WorkFlow "${wf._id}" state: ${wf.finished}`,
-												e
-											)
-										})
-								}
-
-								// if WorkFlow has unfinished WorkSteps, skip it
-								return Promise.resolve()
-							})
-					})
-				).then(() => {})
-			})
-			.catch(e => {
-				this.emit('error', `Failed to update WorkFlows' status`, e)
-			})
->>>>>>> 97acb0ad
+			})
+		)
 	}
 
 	/**
 	 *  Assign outstanding work to available workers and process result
 	 */
 	private async dispatchWork(): Promise<void> {
-		const { result: allJobs, error: outstandingError } =
-			await noTryAsync(() => this.getOutstandingWork())
+		const { result: allJobs, error: outstandingError } = await noTryAsync(() => this.getOutstandingWork())
 		if (outstandingError) throw outstandingError
 
 		if (allJobs.length === 0) return
@@ -900,17 +914,22 @@
 
 		const jobs = this.getFirstTaskForWorkFlows(allJobs)
 
-		for ( let i = 0 ; i < this.workers.length ; i++ ) {
+		for (let i = 0; i < this.workers.length; i++) {
 			if (!this.workers[i].busy) {
 				const nextJob = jobs.shift()
 				if (!nextJob) return // No work is left to be assigned at this moment
 
-				noTryAsync( // Don't await - set workers off in parallel
+				noTryAsync(
+					// Don't await - set workers off in parallel
 					() => this.doWorkWithWorker(this.workers[i], nextJob),
 					error => {
-						this.logger.error(`Dispatcher: there was an unhandled error when handling job "${nextJob._id}"`, error)
+						this.logger.error(
+							`Dispatcher: there was an unhandled error when handling job "${nextJob._id}"`,
+							error
+						)
 						this.workers[i].cooldown()
-					})
+					}
+				)
 			}
 		}
 	}
@@ -923,7 +942,8 @@
 		await this.updateWorkFlowStatus() // Update unfinished WorkFlow statuses
 		noTryAsync(
 			() => this.watchdog(),
-			error => this.logger.error(`Dispatcher: unhandled exception in watchdog`, error))
+			error => this.logger.error(`Dispatcher: unhandled exception in watchdog`, error)
+		)
 		this.dispatchWork() // dispatch more work once this job is done
 	}
 
@@ -931,118 +951,80 @@
 	 *  Synchronize the WorkFlows databases with core after connecting
 	 */
 	private async initialWorkFlowSync(): Promise<void> {
-		const { result: [coreObjects, allDocsResponse], error: queryError } =
-		  await noTryAsync(() => Promise.all([
+		const {
+			result: [coreObjects, allDocsResponse],
+			error: queryError
+		} = await noTryAsync(() =>
+			Promise.all([
 				this.coreHandler.core.callMethodLowPrio(MMPDMethods.getMediaWorkFlowRevisions),
 				this.workFlows.allDocs({
 					include_docs: true,
 					attachments: false
 				})
-			]))
+			])
+		)
 		if (queryError) {
 			this.logger.error(`Dispatcher: failed in inital workFlow sync queries`, queryError)
 			throw queryError
 		}
-		this.logger.info('Dispatcher: workFlows: synchronizing objectlists',
-			coreObjects.length, allDocsResponse.total_rows)
+		this.logger.info(
+			'Dispatcher: workFlows: synchronizing objectlists',
+			coreObjects.length,
+			allDocsResponse.total_rows
+		)
 
 		let tasks: Array<() => Promise<void>> = []
 
-<<<<<<< HEAD
 		let coreObjRevisions: { [id: string]: string } = {}
 		_.each(coreObjects, (obj: any) => {
 			coreObjRevisions[obj._id] = obj.rev
 		})
 		tasks = tasks.concat(
 			_.compact(
-				_.map(allDocsResponse.rows.filter(i => i.doc && !(i.doc as any).views), doc => {
-					const docId = doc.id
-
-					if (doc.value.deleted) {
-						return null // handled later
-					} else if (
-						!coreObjRevisions[docId] || // created
-						coreObjRevisions[docId] !== doc.value.rev // changed
-					) {
-						delete coreObjRevisions[docId]
-
-						return async (): Promise<void> => {
-							const { result: doc, error: docError } = await noTryAsync(
-								() => this.workFlows.get<WorkFlowDB>(docId))
-							if (docError) {
-								this.logger.error(`Dispatcher: workFlows: failed to retrieve document "${docId}" on sync operation`, docError)
-								throw docError
+				_.map(
+					allDocsResponse.rows.filter(i => i.doc && !(i.doc as any).views),
+					doc => {
+						const docId = doc.id
+
+						if (doc.value.deleted) {
+							return null // handled later
+						} else if (
+							!coreObjRevisions[docId] || // created
+							coreObjRevisions[docId] !== doc.value.rev // changed
+						) {
+							delete coreObjRevisions[docId]
+
+							return async (): Promise<void> => {
+								const { result: doc, error: docError } = await noTryAsync(() =>
+									this.workFlows.get<WorkFlowDB>(docId)
+								)
+								if (docError) {
+									this.logger.error(
+										`Dispatcher: workFlows: failed to retrieve document "${docId}" on sync operation`,
+										docError
+									)
+									throw docError
+								}
+								await this.pushWorkFlowToCore(doc._id, doc)
+								await wait(100) // slow it down a bit, maybe remove this later
 							}
-							await this.pushWorkFlowToCore(doc._id, doc)
-							await wait(100) // slow it down a bit, maybe remove this later
+						} else {
+							delete coreObjRevisions[docId] // identical
+							return null
 						}
-					} else {
-						delete coreObjRevisions[docId] 	// identical
-						return null
 					}
-=======
-				let coreObjRevisions: { [id: string]: string } = {}
-				_.each(coreObjects, (obj: any) => {
-					coreObjRevisions[obj._id] = obj.rev
-				})
-				tasks = tasks.concat(
-					_.compact(
-						_.map(
-							allDocsResponse.rows.filter(i => i.doc && !(i.doc as any).views),
-							doc => {
-								const docId = doc.id
-
-								if (doc.value.deleted) {
-									if (coreObjRevisions[docId]) {
-										// deleted
-									}
-									return null // handled later
-								} else if (
-									!coreObjRevisions[docId] || // created
-									coreObjRevisions[docId] !== doc.value.rev // changed
-								) {
-									delete coreObjRevisions[docId]
-
-									return () => {
-										return this._workFlows
-											.get(doc.id)
-											.then(doc => {
-												return this.pushWorkFlowToCore(doc._id, doc)
-											})
-											.then(() => {
-												return new Promise(resolve => {
-													setTimeout(resolve, 100) // slow it down a bit, maybe remove this later
-												})
-											})
-									}
-								} else {
-									delete coreObjRevisions[docId]
-									// identical
-									return null
-								}
-							}
-						)
-					)
-				)
-				// The ones left in coreObjRevisions have not been touched, ie they should be deleted
-				_.each(coreObjRevisions, (_rev, id) => {
-					// deleted
-
-					tasks.push(() => {
-						return this.pushWorkFlowToCore(id, null)
-					})
->>>>>>> 97acb0ad
-				})
+				)
 			)
 		)
 		// The ones left in coreObjRevisions have not been touched, ie they should be deleted
-		_.each(coreObjRevisions, (_rev, id) => { 	// deleted
+		_.each(coreObjRevisions, (_rev, id) => {
+			// deleted
 			tasks.push(() => {
 				return this.pushWorkFlowToCore(id, null)
 			})
 		})
 		let allTasks = Promise.resolve()
-		for ( let task of tasks ) {
+		for (let task of tasks) {
 			allTasks = allTasks.then(task)
 		}
 		await allTasks
@@ -1053,66 +1035,28 @@
 	 *  Synchronize the WorkFlows databases with core after connecting
 	 */
 	private async initialWorkStepsSync(): Promise<void> {
-		const { result: [coreObjects, allDocsResponse], error: queryError } =
-		  await noTryAsync(() => Promise.all([
+		const {
+			result: [coreObjects, allDocsResponse],
+			error: queryError
+		} = await noTryAsync(() =>
+			Promise.all([
 				this.coreHandler.core.callMethodLowPrio(MMPDMethods.getMediaWorkFlowStepRevisions),
 				this.workSteps.allDocs({
 					include_docs: true,
 					attachments: false
 				})
-<<<<<<< HEAD
-			]))
+			])
+		)
 		if (queryError) {
 			this.logger.error(`Dispatcher: failed in inital workStep sync queries`, queryError)
 			throw queryError
 		}
-=======
-				tasks = tasks.concat(
-					_.compact(
-						_.map(
-							allDocsResponse.rows.filter(i => i.doc && !(i.doc as any).views),
-							doc => {
-								const docId = doc.id
-
-								if (doc.value.deleted) {
-									if (coreObjRevisions[docId]) {
-										// deleted
-									}
-									return null // handled later
-								} else if (
-									!coreObjRevisions[docId] || // created
-									coreObjRevisions[docId] !== doc.value.rev // changed
-								) {
-									delete coreObjRevisions[docId]
-
-									return () => {
-										return this._workSteps
-											.get(doc.id)
-											.then(doc => {
-												return this.pushWorkStepToCore(doc._id, doc)
-											})
-											.then(() => {
-												return new Promise(resolve => {
-													setTimeout(resolve, 100) // slow it down a bit, maybe remove this later
-												})
-											})
-									}
-								} else {
-									delete coreObjRevisions[docId]
-									// identical
-									return null
-								}
-							}
-						)
-					)
-				)
-				// The ones left in coreObjRevisions have not been touched, ie they should be deleted
-				_.each(coreObjRevisions, (_rev, id) => {
-					// deleted
->>>>>>> 97acb0ad
-
-		this.logger.info('Dispatcher: workSteps: synchronizing objectlists',
-			coreObjects.length, allDocsResponse.total_rows)
+
+		this.logger.info(
+			'Dispatcher: workSteps: synchronizing objectlists',
+			coreObjects.length,
+			allDocsResponse.total_rows
+		)
 
 		let tasks: Array<() => Promise<void>> = []
 
@@ -1122,43 +1066,53 @@
 		})
 		tasks = tasks.concat(
 			_.compact(
-				_.map(allDocsResponse.rows.filter(i => i.doc && !(i.doc as any).views), doc => {
-					const docId = doc.id
-
-					if (doc.value.deleted) { // deleted
-						return null // handled later
-					} else if (
-						!coreObjRevisions[docId] || // created
-						coreObjRevisions[docId] !== doc.value.rev // changed
-					) {
-						delete coreObjRevisions[docId]
-
-						return async () => {
-							const { result: doc, error: docError } = await noTryAsync(
-								() => this.workSteps.get<WorkStepDB>(docId))
-							if (docError) {
-								this.logger.error(`Dispatcher: workSteps: failed to retrieve document "${docId}" on sync operation`, docError)
-								throw docError
+				_.map(
+					allDocsResponse.rows.filter(i => i.doc && !(i.doc as any).views),
+					doc => {
+						const docId = doc.id
+
+						if (doc.value.deleted) {
+							// deleted
+							return null // handled later
+						} else if (
+							!coreObjRevisions[docId] || // created
+							coreObjRevisions[docId] !== doc.value.rev // changed
+						) {
+							delete coreObjRevisions[docId]
+
+							return async () => {
+								const { result: doc, error: docError } = await noTryAsync(() =>
+									this.workSteps.get<WorkStepDB>(docId)
+								)
+								if (docError) {
+									this.logger.error(
+										`Dispatcher: workSteps: failed to retrieve document "${docId}" on sync operation`,
+										docError
+									)
+									throw docError
+								}
+								await this.pushWorkStepToCore(doc._id, doc)
+								await wait(100) // slow it down a bit, maybe remove this later
 							}
-							await this.pushWorkStepToCore(doc._id, doc)
-							await wait(100) // slow it down a bit, maybe remove this later
+						} else {
+							// identical
+							delete coreObjRevisions[docId]
+							return null
 						}
-					} else { // identical
-						delete coreObjRevisions[docId]
-						return null
 					}
-				})
+				)
 			)
 		)
 		// The ones left in coreObjRevisions have not been touched, ie they should be deleted
-		_.each(coreObjRevisions, (_rev, id) => { // deleted
+		_.each(coreObjRevisions, (_rev, id) => {
+			// deleted
 			tasks.push(() => {
 				return this.pushWorkStepToCore(id, null)
 			})
 		})
 
 		let allTasks = Promise.resolve()
-		for ( let task of tasks ) {
+		for (let task of tasks) {
 			allTasks = allTasks.then(task)
 		}
 		await allTasks
@@ -1167,8 +1121,9 @@
 
 	private pushWorkFlowToCore = throttleOnKey(
 		async (id: string, wf: WorkFlowDB | null) => {
-			const { error } = await noTryAsync(
-				() => this.coreHandler.core.callMethod(MMPDMethods.updateMediaWorkFlow, [id, wf]))
+			const { error } = await noTryAsync(() =>
+				this.coreHandler.core.callMethod(MMPDMethods.updateMediaWorkFlow, [id, wf])
+			)
 			if (error) {
 				this.logger.error(`Dispatcher: cound not update WorkFlow "${id}"`)
 				throw error
@@ -1182,8 +1137,9 @@
 
 	private pushWorkStepToCore = throttleOnKey(
 		async (id: string, ws: WorkStepDB | null) => {
-			const { error } = await noTryAsync(
-				() => this.coreHandler.core.callMethod(MMPDMethods.updateMediaWorkFlowStep, [id, ws]))
+			const { error } = await noTryAsync(() =>
+				this.coreHandler.core.callMethod(MMPDMethods.updateMediaWorkFlowStep, [id, ws])
+			)
 			if (error) {
 				this.logger.error(`Dispatcher: could not update WorkStep "${id}" in Core`, error)
 				throw error

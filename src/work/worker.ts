import { literal, getID, updateDB, getCurrentTime } from '../lib/lib'
import { LoggerInstance } from 'winston'
import {
	WorkStepStatus,
	WorkStepAction,
	DeviceSettings,
	Time,
	MediaObject,
	FieldOrder,
	Anomaly,
	Metadata,
	MediaInfo,
	StorageSettings
} from '../api'
import { GeneralWorkStepDB, FileWorkStep, WorkStepDB, ScannerWorkStep } from './workStep'
import { TrackedMediaItems, TrackedMediaItemDB } from '../mediaItemTracker'
import { CancelHandler } from '../lib/cancelablePromise'
import { noTryAsync } from 'no-try'
import * as path from 'path'
import { exec, spawn, ChildProcessWithoutNullStreams } from 'child_process'
import * as fs from 'fs-extra'
import * as http from 'http'
import { MonitorQuantel } from '../monitors/quantel'
import quantelMetadataTransform from './quantelFormats'

export interface WorkResult {
	status: WorkStepStatus
	messages?: string[]
}

/** Used for sorting black frames and freeze frames. */
interface SortMeta {
	time: number
	type: 'start' | 'end'
	isBlack: boolean
}

/** Grouping of details created during a file stat. */
interface MediaFileDetails {
	mediaPath: string
	mediaStat: fs.Stats
	mediaId: string
}

const FixedQuantelStats = literal<fs.Stats>({
	isFile: () => false,
	isDirectory: () => false,
	isBlockDevice: () => false,
	isCharacterDevice: () => false,
	isSymbolicLink: () => false,
	isFIFO: () => false,
	isSocket: () => false,
	dev: 0,
	ino: 0,
	mode: 0,
	nlink: 0,
	uid: 0,
	gid: 0,
	rdev: 0,
	size: 0,
	blksize: 0,
	blocks: 0,
	atimeMs: 0,
	mtimeMs: 0,
	ctimeMs: 0,
	birthtimeMs: 0,
	atime: new Date(),
	mtime: new Date(),
	ctime: new Date(),
	birthtime: new Date()
})

/**
 * A worker is given a work-step, and will perform actions, using that step
 * The workers are kept by the dispatcher and given work from it
 */
export class Worker {
	private _busy: boolean = false
	private _warmingUp: boolean = false
	private _step: GeneralWorkStepDB | undefined
	private abortHandler: (() => void) | undefined
	private finishPromises: Array<Function> = []
	private _lastBeginStep: Time | undefined
	private ident: string
	private quantelMonitorArrival: ((qm: MonitorQuantel | undefined) => void) | undefined = undefined
	private quantelMonitorPromise: Promise<MonitorQuantel> | undefined = undefined

	constructor(
		private workStepDB: PouchDB.Database<WorkStepDB>,
		private mediaDB: PouchDB.Database<MediaObject>,
		private trackedMediaItems: TrackedMediaItems,
		private config: DeviceSettings,
		private logger: LoggerInstance,
		workerID: number
	) {
		this.ident = `Worker ${workerID}:`
	}

	get busy(): boolean {
		return this._busy || this._warmingUp
	}

	get step(): GeneralWorkStepDB | undefined {
		return this._step
	}

	get lastBeginStep(): Time | undefined {
		return this._busy ? this._lastBeginStep : undefined
	}

	setQuantelMonitor(monitor?: MonitorQuantel) {
		if (!this.quantelMonitorArrival) {
			if (monitor) {
				this.quantelMonitorPromise = Promise.resolve(monitor)
			}
		} else {
			this.quantelMonitorArrival(monitor)
		}
	}

	private async getQuantelMonitor(): Promise<MonitorQuantel> {
		if (this.quantelMonitorPromise === undefined) {
			this.quantelMonitorPromise = new Promise<MonitorQuantel>((resolve, reject) => {
				const timeout = setTimeout(() => {
					this.quantelMonitorPromise = undefined
					this.quantelMonitorArrival = undefined
					reject(`Worker: getQuantelMonitor: time out waiting for monitor`)
				}, 5000)
				this.quantelMonitorArrival = (qm: MonitorQuantel | undefined) => {
					clearTimeout(timeout)
					if (qm) {
						resolve(qm)
					} else {
						this.quantelMonitorPromise = undefined
						reject(new Error(`Worker: getQuantelMonitor: empty Quantel monitor passed in`))
					}
				}
			})
		}
		return this.quantelMonitorPromise
	}

	/**
	 * synchronous pre-step, to be called before doWork.
	 * run as an intent to start a work (soon)
	 */
	warmup() {
		if (this._warmingUp) throw new Error(`${this.ident} already warming up`)
		this._warmingUp = true
	}

	cooldown() {
		if (this._warmingUp) {
			this._warmingUp = false
		}
	}

	private async unBusyAndFailStep(p: Promise<WorkResult>) {
		const { result, error } = await noTryAsync(() => p)
		this.notBusyAnymore()
		return error ? this.failStep(error) : result
	}

	/**
	 *  Receive work from the Dispatcher
	 */
	async doWork(step: GeneralWorkStepDB): Promise<WorkResult> {
		const progressReportFailed = e => {
			this.logger.warn(`${this.ident} could not report progress`, e)
		}

		if (!this._warmingUp) throw new Error(`${this.ident} tried to start worker without warming up`)

		if (this._busy) throw new Error(`${this.ident} busy worker was assigned to do "${step._id}"`)
		this._busy = true
		this._warmingUp = false
		this._step = step
		this._lastBeginStep = getCurrentTime()
		this.abortHandler = undefined

		switch (step.action) {
			case WorkStepAction.COPY:
				return this.unBusyAndFailStep(
					this.doCompositeCopy(
						step,
						progress =>
							this.reportProgress(step, progress)
								.then()
								.catch(progressReportFailed),
						onCancel => (this.abortHandler = onCancel)
					)
				)
			case WorkStepAction.DELETE:
				return this.unBusyAndFailStep(this.doDelete(step))
			case WorkStepAction.SCAN:
				return this.unBusyAndFailStep(this.doGenerateMetadata(step))
			case WorkStepAction.GENERATE_METADATA:
				return this.unBusyAndFailStep(this.doGenerateAdvancedMetadata(step))
			case WorkStepAction.GENERATE_PREVIEW:
				return this.unBusyAndFailStep(this.doGeneratePreview(step))
			case WorkStepAction.GENERATE_THUMBNAIL:
				return this.unBusyAndFailStep(this.doGenerateThumbnail(step))
		}
	}

	/**
	 * Try to abort current working step.
	 * This method does not return any feedback on success or not,
	 * Instead use this.waitUntilFinished to determine if worker is done or not.
	 */
	tryToAbort() {
		if (this.busy && this.step && this.abortHandler) {
			// Implement abort functions
			this.abortHandler()
		}
	}

	/**
	 * Return a promise which will resolve when the current job is done
	 */
	waitUntilFinished(): Promise<void> {
		if (this._busy) {
			return new Promise(resolve => {
				this.finishPromises.push(resolve)
			})
		} else {
			return Promise.resolve()
		}
	}

	private notBusyAnymore() {
		this._busy = false
		this.finishPromises.forEach(fcn => {
			fcn()
		})
		this.finishPromises = []
	}

	/**
	 * Return a "failed" workResult
	 * @param reason
	 */
	private async failStep(reason: string | Error, action?: WorkStepAction, cause?: Error): Promise<WorkResult> {
		this.logger.error(
			`${this.ident}${action ? ' ' + action + ':' : ''} ${reason.toString()}`,
			cause ? cause : reason
		)
		return literal<WorkResult>({
			status: WorkStepStatus.ERROR,
			messages: [reason.toString()]
		})
	}

	/**
	 * Report on the progress of a work step
	 * @param step
	 * @param progress
	 */
	private async reportProgress(step: WorkStepDB, progress: number): Promise<void> {
		// this.emit('debug', `${step._id}: Progress ${Math.round(progress * 100)}%`)

		if (!this._busy) return // Don't report on progress unless we're busy
		progress = Math.max(0, Math.min(1, progress)) // sanitize progress value

		await noTryAsync(
			() =>
				updateDB(this.workStepDB, step._id, obj => {
					const currentProgress = obj.progress || 0
					if (currentProgress < progress) {
						// this.logger.debug(`Worker: ${step._id}: Higher progress won: ${currentProgress}`),
						obj.progress = progress
					}
					return obj
				}),
			error => this.logger.error(`Worker: error updating progress in database`, error)
		)
	}

	private async lookForFile(mediaGeneralId: string, config: StorageSettings): Promise<MediaFileDetails | false> {
		if (this.isQuantel(mediaGeneralId)) {
			return literal<MediaFileDetails>({
				mediaPath: mediaGeneralId,
				mediaId: mediaGeneralId,
				mediaStat: FixedQuantelStats
			})
		}
		const storagePath = (config.options && config.options.mediaPath) || ''
		const mediaPath = path.join(storagePath, mediaGeneralId)
		this.logger.debug(
			`${
				this.ident
			}: Media path is "${mediaPath}" with storagePath "${storagePath}" and relative "${path.relative(
				storagePath,
				mediaPath
			)}"`
		)
		const { error, result: mediaStat } = await noTryAsync(() => fs.stat(mediaPath))
		if (error) {
			return false
		}
		const mediaId = getID(path.relative(storagePath, mediaPath))
		return literal<MediaFileDetails>({
			mediaPath,
			mediaStat,
			mediaId
		})
	}

	private isQuantel(id: string): boolean {
		return typeof id === 'string' && id.toUpperCase().startsWith('QUANTEL:')
	}

	private async doGenerateThumbnail(step: ScannerWorkStep): Promise<WorkResult> {
		let fileId = getID(step.file.name)
		// if (step.target.options && step.target.options.mediaPath) {
		// 	fileId = step.target.options.mediaPath + '/' + fileId
		// }
		let { result: doc, error: getError } = await noTryAsync(() => this.mediaDB.get<MediaObject>(fileId))
		if (getError) {
			return this.failStep(`failed to retrieve media object with ID "${fileId}"`, step.action, getError)
		}

		const destPath = path.join(
			(this.config.paths && this.config.paths.resources) || '',
			(this.config.thumbnails && this.config.thumbnails.folder) || 'thumbs',
			`${doc._id.replace(/:/gi, '_')}.jpg`
		)
		const tmpPath = destPath.slice(0, -4) + '.new.jpg'
		await fs.mkdirp(path.dirname(tmpPath))

		if (this.isQuantel(doc.mediaId)) {
			const { result: qm, error: qmError } = await noTryAsync(() => this.getQuantelMonitor())
			if (qmError) {
				return this.failStep(`Quantel media but no Quantel connection details for "${fileId}"`, step.action)
			}
			const { result: stillUrl, error: urlError } = await noTryAsync(() =>
				qm.toStillUrl(doc.mediaId, (this.config.thumbnails && this.config.thumbnails.width) || 256)
			)
			if (urlError) {
				return this.failStep(`Could not resolve Quantel ID to stream URL`, step.action, urlError)
			}
			// TODO make an request for the thumbnail
			const { error: httpError } = await noTryAsync(
				() =>
					new Promise((resolve, reject) => {
						const thumbStream = fs.createWriteStream(tmpPath)
						http.get(stillUrl, res => {
							if (res.statusCode !== 200) {
								return reject(new Error(`Expected status code of 200, got ${res.statusCode}`))
							}
							res.pipe(thumbStream)
							res.on('error', reject)
							res.on('close', resolve)
						}).on('error', reject)
					})
			)
			if (httpError) {
				return this.failStep(
					`external request to HTTP transformer to generate thumbnail for "${fileId}" failed`,
					step.action,
					httpError
				)
			}
		} else {
			const args = [
				// TODO (perf) Low priority process?
				(this.config.paths && this.config.paths.ffmpeg) || process.platform === 'win32'
					? 'ffmpeg.exe'
					: 'ffmpeg',
				'-hide_banner',
				`-i "${doc.mediaPath}"`,
				'-frames:v 1',
				`-vf thumbnail,scale=${(this.config.thumbnails && this.config.thumbnails.width) || 256}:` +
					`${(this.config.thumbnails && this.config.thumbnails.height) || -1}`,
				'-threads 1',
				`"${tmpPath}"`
			]

			const { error: execError } = await noTryAsync(
				() =>
					new Promise<void>((resolve, reject) => {
						exec(args.join(' '), (err, stdout, stderr) => {
							this.logger.debug(`Worker: thumbnail generate: output (stdout, stderr)`, stdout, stderr)
							if (err) {
								return reject(err)
							}
							resolve()
						})
					})
			)
			if (execError) {
				return this.failStep(
					`external process to generate thumbnail for "${fileId}" failed`,
					step.action,
					execError
				)
			}
			this.logger.info(`Worker: thumbnail generate: generated thumbnail for "${fileId}" at path "${tmpPath}"`)
		} // Not a Quantel clip

		const { result: thumbStat, error: statError } = await noTryAsync(() => fs.stat(tmpPath))
		if (statError) {
			return this.failStep(`failed to stat generated thumbmail for "${fileId}"`, step.action, statError)
		}

		const { error: renameError } = await noTryAsync(() => fs.rename(tmpPath, destPath))
		if (renameError) {
			return this.failStep(
				`failed to remname tmp file from "${tmpPath}" to "${destPath}"`,
				step.action,
				renameError
			)
		}

		// Read document again ... might have been updated while we were busy working
		let { result: doc2, error: getError2 } = await noTryAsync(() => this.mediaDB.get<MediaObject>(fileId))
		if (getError2) {
			return this.failStep(
				`after work, failed to retrieve media object with ID "${fileId}"`,
				step.action,
				getError2
			)
		}

		doc2.thumbSize = thumbStat.size
		doc2.thumbTime = thumbStat.mtime.getTime()
		doc2.thumbPath = destPath.replace(/\\/gi, '/')

		const { error: putError } = await noTryAsync(() => this.mediaDB.put(doc2))
		if (putError) {
			return this.failStep(`failed to write thumbnail details to database for "${fileId}"`, step.action, putError)
		}

		return literal<WorkResult>({
			status: WorkStepStatus.DONE
		})
	}

	private async doGeneratePreview(step: ScannerWorkStep): Promise<WorkResult> {
		let fileId = getID(step.file.name)
		// if (step.target.options && step.target.options.mediaPath) {
		// 	fileId = step.target.options.mediaPath + '/' + fileId
		// }
		let { result: doc, error: getError } = await noTryAsync(() => this.mediaDB.get<MediaObject>(fileId))
		if (getError) {
			return this.failStep(`failed to retrieve media object with ID "${fileId}"`, step.action, getError)
		}
		const destPath = path.join(
			(this.config.paths && this.config.paths.resources) || '',
			(this.config.previews && this.config.previews.folder) || 'previews',
			`${doc._id.replace(/:/gi, '_')}.webm`
		)
		const tmpPath = destPath + '.new'

		if (doc.previewTime === doc.mediaTime && (await fs.pathExists(destPath))) {
			this.logger.debug(
				`Worker: generate preview: not regenerating preview at "${destPath}" as, by timestamp, it already exists`
			)
			return literal<WorkResult>({
				status: WorkStepStatus.DONE
			})
		}

		const args = ['-hide_banner', '-y', '-threads 1']
		if (this.isQuantel(doc.mediaId)) {
			const { result: qm, error: qmError } = await noTryAsync(() => this.getQuantelMonitor())
			if (qmError) {
				return this.failStep(
					`Quantel media but no Quantel connection details for "${fileId}"`,
					step.action,
					qmError
				)
			}
			const { result: hlsUrl, error: urlError } = await noTryAsync(() => qm.toStreamUrl(doc.mediaId))
			if (urlError) {
				return this.failStep(`Could not resolve Quantel ID to stream URL`, step.action, urlError)
			}
			args.push('-seekable 0')
			args.push(`-i "${hlsUrl}"`)
		} else {
			args.push(`-i "${doc.mediaPath}"`)
		}
		args.push('-f', 'webm')
		args.push('-an')
		args.push('-c:v', 'libvpx')
		args.push('-b:v', (this.config.previews && this.config.previews.bitrate) || '40k')
		args.push('-auto-alt-ref 0')
		args.push(
			`-vf scale=${(this.config.previews && this.config.previews.width) || 190}:` +
				`${(this.config.previews && this.config.previews.height) || -1}`
		)
		args.push('-deadline realtime')
		args.push(`"${tmpPath}"`)

		await fs.mkdirp(path.dirname(tmpPath))
		this.logger.info(`Worker: preview generate: starting preview generation for "${fileId}" at path "${tmpPath}"`)

		let resolver: (v?: any) => void
		let rejector: (reason?: any) => void
		let generating = () =>
			new Promise((resolve, reject) => {
				resolver = resolve
				rejector = reject
				let previewProcess = spawn(
					(this.config.paths && this.config.paths.ffmpeg) || process.platform === 'win32'
						? 'ffmpeg.exe'
						: 'ffmpeg',
					args,
					{ shell: true }
				)
				previewProcess.stdout.on('data', data => {
					this.logger.debug(`Worker: preview generate: stdout for "${fileId}"`, data.toString())
				})
				previewProcess.stderr.on('data', data => {
					this.logger.debug(`Worker: preview generate: stderr for "${fileId}"`, data.toString())
				})
				previewProcess.on('close', code => {
					if (code === 0) {
						resolver()
					} else {
						rejector(
							new Error(
								`Worker: preview generate: ffmpeg process with pid "${previewProcess.pid}" exited with code "${code}"`
							)
						)
					}
				})
			})
		const { error: generateError } = await noTryAsync(generating)
		if (generateError) {
			return this.failStep(`error while generating preview for "${fileId}"`, step.action, generateError)
		}
		this.logger.info(`Worker: preview generate: generated preview for "${fileId}" at path "${tmpPath}"`)

		const { result: previewStat, error: statError } = await noTryAsync(() => fs.stat(tmpPath))
		if (statError) {
			return this.failStep(
				`failed to read file stats for "${fileId}" at path "${tmpPath}"`,
				step.action,
				statError
			)
		}

		const { error: renameError } = await noTryAsync(() => fs.rename(tmpPath, destPath))
		if (renameError) {
			return this.failStep(
				`failed to remname tmp file from "${tmpPath}" to "${destPath}"`,
				step.action,
				renameError
			)
		}

		// Read document again ... might have been updated while we were busy working
		let { result: doc2, error: getError2 } = await noTryAsync(() => this.mediaDB.get<MediaObject>(fileId))
		if (getError2) {
			return this.failStep(
				`after work, failed to retrieve media object with ID "${fileId}"`,
				step.action,
				getError2
			)
		}

		doc2.previewSize = previewStat.size
		doc2.previewTime = doc.mediaTime
		doc2.previewPath = destPath

		const { error: putError } = await noTryAsync(() => this.mediaDB.put(doc2))
		if (putError) {
			return this.failStep(`failed to write preview details to database for "${fileId}"`, step.action, putError)
		}

		return literal<WorkResult>({
			status: WorkStepStatus.DONE
		})
	}

	private static readonly fieldRegex = /Multi frame detection: TFF:\s+(\d+)\s+BFF:\s+(\d+)\s+Progressive:\s+(\d+)/

	private async getFieldOrder(doc: MediaObject): Promise<FieldOrder> {
		if (this.config.metadata && !this.config.metadata.fieldOrder) {
			return FieldOrder.Unknown
		}

		const args = [
			// TODO (perf) Low priority process?
			(this.config.paths && this.config.paths.ffmpeg) || process.platform === 'win32' ? 'ffmpeg.exe' : 'ffmpeg',
			'-hide_banner',
			'-filter:v',
			'idet',
			'-frames:v',
			(this.config.metadata && this.config.metadata.fieldOrderScanDuration) || 200,
			'-an',
			'-f',
			'rawvideo',
			'-y',
			process.platform === 'win32' ? 'NUL' : '/dev/null'
		]
		if (this.isQuantel(doc.mediaId)) {
			const { result: qm, error: qmError } = await noTryAsync(() => this.getQuantelMonitor())
			if (qmError) {
				throw new Error(`Quantel media but no Quantel connection details for "${doc.mediaId}"`)
			}
			const { result: hlsUrl, error: urlError } = await noTryAsync(() => qm.toStreamUrl(doc.mediaId))
			if (urlError) {
				throw new Error(`Could not resolve Quantel ID to stream URL: ${urlError.message}`)
			}
			args.push('-seekable 0')
			args.push(`-i "${hlsUrl}"`)
		} else {
			args.push(`-i "${doc.mediaPath}"`)
		}

		const { error: execError, result } = await noTryAsync(
			() =>
				new Promise<string>((resolve, reject) => {
					exec(args.join(' '), (err, stdout, stderr) => {
						this.logger.debug(`Worker: field order detect: output (stdout, stderr)`, stdout, stderr)
						if (err) {
							return reject(err)
						}
						resolve(stderr)
					})
				})
		)
		if (execError) {
			this.logger.error(
				`${this.ident}: external process to detect field order for "${doc.mediaPath}" failed`,
				execError
			)
			return FieldOrder.Unknown
		}
		this.logger.info(`Worker: field order detect: generated field order for "${doc.mediaPath}"`)

		const res = Worker.fieldRegex.exec(result)
		if (res === null) {
			return FieldOrder.Unknown
		}

		const tff = parseInt(res[1])
		const bff = parseInt(res[2])
		const fieldOrder = tff <= 10 && bff <= 10 ? FieldOrder.Progressive : tff > bff ? FieldOrder.TFF : FieldOrder.BFF

		return fieldOrder
	}

	private static readonly sceneRegex = /Parsed_showinfo_(.*)pts_time:([\d.]+)\s+/g
	private static readonly blackDetectRegex = /(black_start:)(\d+(.\d+)?)( black_end:)(\d+(.\d+)?)( black_duration:)(\d+(.\d+))?/g
	private static readonly freezeDetectStart = /(lavfi\.freezedetect\.freeze_start: )(\d+(.\d+)?)/g
	private static readonly freezeDetectDuration = /(lavfi\.freezedetect\.freeze_duration: )(\d+(.\d+)?)/g
	private static readonly freezeDetectEnd = /(lavfi\.freezedetect\.freeze_end: )(\d+(.\d+)?)/g

	private async getMetadata(doc: MediaObject): Promise<Metadata> {
		const metaconf = this.config.metadata
		if (!metaconf || (!metaconf.scenes && !metaconf.freezeDetection && !metaconf.blackDetection)) {
			this.logger.debug(
				`Worker: get metadata: not generating stream metadata: ${metaconf} ${!metaconf!.scenes &&
					!metaconf!.freezeDetection &&
					!metaconf!.blackDetection}`
			)
			return {}
		}

		if (!doc.mediainfo || !doc.mediainfo.format) {
			throw new Error('Worker: get metadata: running getMetadata requires the presence of basic file data first.')
		}
		if (!doc.mediainfo.format.duration) {
<<<<<<< HEAD
			this.logger.info(`Worker: get metadata: not generating stream metadata: duration missing on "${doc.mediaId}"`)
=======
			this.logger.info(
				`Worker: get metadata: not generating stream metadata: duration missing on "${doc.mediaId}"`
			)
>>>>>>> 328cddc8
			return {}
		}

		let filterString = ''
		if (metaconf.blackDetection) {
			if (metaconf.blackDuration && metaconf.blackDuration?.endsWith('s')) {
				metaconf.blackDuration = metaconf.blackDuration.slice(0, -1)
			}
			filterString +=
				`blackdetect=d=${metaconf.blackDuration || '2.0'}:` +
				`pic_th=${metaconf.blackRatio || 0.98}:` +
				`pix_th=${metaconf.blackThreshold || 0.1}`
		}

		if (metaconf.freezeDetection) {
			if (filterString) {
				filterString += ','
			}
			filterString += `freezedetect=n=${metaconf.freezeNoise || 0.001}:` + `d=${metaconf.freezeDuration || '2s'}`
		}

		if (metaconf.scenes) {
			if (filterString) {
				filterString += ','
			}
			filterString += `"select='gt(scene,${metaconf.sceneThreshold || 0.4})',showinfo"`
		}

		const args = ['-hide_banner']
		if (this.isQuantel(doc.mediaId)) {
			const { result: qm, error: qmError } = await noTryAsync(() => this.getQuantelMonitor())
			if (qmError) {
				throw new Error(`Quantel media but no Quantel connection details for "${doc.mediaId}"`)
			}
			const { result: hlsUrl, error: urlError } = await noTryAsync(() => qm.toStreamUrl(doc.mediaId))
			if (urlError) {
				throw new Error(`Could not resolve Quantel ID to stream URL: ${urlError.message}`)
			}
			args.push('-seekable 0')
			args.push(`-i "${hlsUrl}"`)
		} else {
			args.push(`-i "${doc.mediaPath}"`)
		}
		args.push('-filter:v', filterString)
		args.push('-an')
		args.push('-f null')
		args.push('-threads 1')
		args.push('-')

		let infoProcess: ChildProcessWithoutNullStreams = spawn(
			(this.config.paths && this.config.paths.ffmpeg) || process.platform === 'win32' ? 'ffmpeg.exe' : 'ffmpeg',
			args,
			{ shell: true }
		)
		let [scenes, freezes, blacks] = [[] as Array<number>, [] as Array<Anomaly>, [] as Array<Anomaly>]
		// TODO current frame is not read?
		// let currentFrame = 0

		// infoProcess.stdout.on('data', () => { lastProgressReportTimestamp = new Date() })
		infoProcess.stderr.on('data', (data: any) => {
			let stringData = data.toString()
			// this.logger.debug(`Worker: get metadata: received stderr "${stringData}"`)
			if (typeof stringData !== 'string') return
			let frameMatch = stringData.match(/^frame= +\d+/)
			if (frameMatch) {
				// currentFrame = Number(frameMatch[0].replace('frame=', ''))
				return
			}

			let res: RegExpExecArray | null
			while ((res = Worker.sceneRegex.exec(stringData)) !== null) {
				scenes.push(parseFloat(res[2]))
			}

			while ((res = Worker.blackDetectRegex.exec(stringData)) !== null) {
				blacks.push(
					literal<Anomaly>({
						start: parseFloat(res[2]),
						duration: parseFloat(res[8]),
						end: parseFloat(res[5])
					})
				)
			}

			while ((res = Worker.freezeDetectStart.exec(stringData)) !== null) {
				freezes.push(
					literal<Anomaly>({
						start: parseFloat(res[2]),
						duration: 0.0,
						end: 0.0
					})
				)
			}

			let i = 0
			while ((res = Worker.freezeDetectDuration.exec(stringData)) !== null) {
				freezes[i++].duration = parseFloat(res[2])
			}

			i = 0
			while ((res = Worker.freezeDetectEnd.exec(stringData)) !== null) {
				freezes[i++].end = parseFloat(res[2])
			}
		})

		let resolver: (m: Metadata) => void
		let rejecter: (err: Error) => void

		const metaPromise = new Promise<Metadata>((resolve, reject) => {
			resolver = resolve
			rejecter = reject
		})

		infoProcess.on('close', code => {
			if (code === 0) {
				// success
				// if freeze frame is the end of video, it is not detected fully
				if (
					freezes[freezes.length - 1] &&
					!freezes[freezes.length - 1].end &&
					doc.mediainfo &&
					doc.mediainfo.format &&
					typeof doc.mediainfo.format.duration === 'number'
				) {
					freezes[freezes.length - 1].end = doc.mediainfo.format.duration
					freezes[freezes.length - 1].duration =
						doc.mediainfo.format.duration - freezes[freezes.length - 1].start
				}
				this.logger.debug(
					`Worker: get metadata: completed metadata analysis: scenes ${scenes ? scenes.length : 0}, freezes ${
						freezes ? freezes.length : 0
					}, blacks ${blacks ? blacks.length : 0}`
				)
				resolver({ scenes, freezes, blacks })
			} else {
				this.logger.error(`Worker: get metadata: FFmpeg failed with code ${code}`)
				rejecter(new Error(`Worker: get metadata: FFmpeg failed with code ${code}`))
			}
		})

		return metaPromise
	}

	private static sortBlackFreeze(tl: Array<SortMeta>): Array<SortMeta> {
		return tl.sort((a, b) => {
			if (a.time > b.time) {
				return 1
			} else if (a.time === b.time) {
				if ((a.isBlack && b.isBlack) || !(a.isBlack || b.isBlack)) {
					return 0
				} else {
					if (a.isBlack && a.type === 'start') {
						return 1
					} else if (a.isBlack && a.type === 'end') {
						return -1
					} else {
						return 0
					}
				}
			} else {
				return -1
			}
		})
	}

	private static updateFreezeStartEnd(tl: Array<SortMeta>): Array<Anomaly> {
		let freeze: Anomaly | undefined
		let interruptedFreeze = false
		let freezes: Array<Anomaly> = []
		const startFreeze = (t: number): void => {
			freeze = { start: t, duration: -1, end: -1 }
		}
		const endFreeze = (t: number): void => {
			if (freeze && t === freeze.start) {
				freeze = undefined
				return
			}
			if (!freeze) return
			freeze.end = t
			freeze.duration = t - freeze.start
			freezes.push(freeze)
			freeze = undefined
		}

		for (const ev of tl) {
			if (ev.type === 'start') {
				if (ev.isBlack) {
					if (freeze) {
						interruptedFreeze = true
						endFreeze(ev.time)
					}
				} else {
					startFreeze(ev.time)
				}
			} else {
				if (ev.isBlack) {
					if (interruptedFreeze) {
						startFreeze(ev.time)
						interruptedFreeze = false
					}
				} else {
					if (freeze) {
						endFreeze(ev.time)
					} else {
						const freeze = freezes[freezes.length - 1]
						if (freeze) {
							freeze.end = ev.time
							freeze.duration = ev.time - freeze.start
							interruptedFreeze = false
						}
					}
				}
			}
		}
		return freezes
	}

	private async doGenerateAdvancedMetadata(step: ScannerWorkStep): Promise<WorkResult> {
		let fileId = getID(step.file.name)
		// if (step.target.options && step.target.options.mediaPath) {
		// 	fileId = step.target.options.mediaPath + '/' + fileId
		// }
		let { result: doc, error: getError } = await noTryAsync(() => this.mediaDB.get<MediaObject>(fileId))
		if (getError) {
			return this.failStep(`failed to retrieve media object with ID "${fileId}"`, step.action, getError)
		}

		const { result: fieldOrder, error: foError } = await noTryAsync(() => this.getFieldOrder(doc))
		if (foError) {
			return this.failStep(
				`Unable to determine field order for media object with ID "${fileId}"`,
				step.action,
				foError
			)
		}
		const { result: metadata, error: mdError } = await noTryAsync(() => this.getMetadata(doc))
		if (mdError) {
			return this.failStep(`Unable to get metadata for media object with ID "${fileId}"`, step.action, mdError)
		}

		if (this.config.metadata && this.config.metadata.mergeBlacksAndFreezes) {
			if (metadata.blacks && metadata.blacks.length && metadata.freezes && metadata.freezes.length) {
				// blacks are subsets of freezes, so we can remove the freeze frame warnings during a black
				// in order to do this we create a linear timeline:
				let tl: Array<SortMeta> = []
				for (const black of metadata.blacks) {
					tl.push({ time: black.start, type: 'start', isBlack: true })
					tl.push({ time: black.end, type: 'end', isBlack: true })
				}
				for (const freeze of metadata.freezes) {
					tl.push({ time: freeze.start, type: 'start', isBlack: false })
					tl.push({ time: freeze.end, type: 'end', isBlack: false })
				}
				// then we sort it for time, if black & freeze start at the same time make sure black is inside the freeze
				tl = Worker.sortBlackFreeze(tl)

				// now we add freezes that aren't coinciding with blacks
				metadata.freezes = Worker.updateFreezeStartEnd(tl)
			}
		}

		// Read document again ... might have been updated while we were busy working
		let { result: doc2, error: getError2 } = await noTryAsync(() => this.mediaDB.get<MediaObject>(fileId))
		if (getError2) {
			return this.failStep(
				`after work, failed to retrieve media object with ID "${fileId}"`,
				step.action,
				getError2
			)
		}

		doc2.mediainfo = Object.assign(
			doc2.mediainfo,
			literal<MediaInfo>({
				name: doc2._id,
				// path: doc2.mediaPath, Error found with typings. These fields do not exist on MediaInfo
				// size: doc.mediaSize,
				// time: doc.mediaTime,

				field_order: fieldOrder,
				scenes: metadata.scenes,
				freezes: metadata.freezes,
				blacks: metadata.blacks
			})
		)

		const { error: putError } = await noTryAsync(() => this.mediaDB.put(doc2))
		if (putError) {
			return this.failStep(`failed to write media information to database for "${fileId}"`, step.action, putError)
		}

		return literal<WorkResult>({
			status: WorkStepStatus.DONE
		})
	}

	private async doGenerateMetadata(step: ScannerWorkStep): Promise<WorkResult> {
		let fileId = getID(step.file.name)
		// if (step.target.options && step.target.options.mediaPath) {
		// 	fileId = step.target.options.mediaPath + '/' + fileId
		// }
		let docExists = true
		let { result: doc, error: getError } = await noTryAsync(() => this.mediaDB.get<MediaObject>(fileId))
		if (getError) {
			docExists = false
			if (this.isQuantel(fileId)) {
				doc = literal<MediaObject>({
					_id: fileId,
					_rev: '',
					mediaId: fileId,
					mediaPath: step.file.name,
					mediaSize: 0,
					mediaTime: Date.now(),
					thumbSize: 0,
					thumbTime: 0,
					cinf: '',
					tinf: ''
				})
			} else {
				const mediaFileDetails = await this.lookForFile(step.file.name, step.target)
				if (mediaFileDetails === false)
					return this.failStep(
						`failed to locate media object file with ID "${fileId}" at path "${step.target.options &&
							step.target.options.mediaPath}"`,
						step.action
					)

				doc = literal<MediaObject>({
					_id: mediaFileDetails.mediaId,
					_rev: '',
					mediaId: mediaFileDetails.mediaId,
					mediaPath: mediaFileDetails.mediaPath,
					mediaSize: mediaFileDetails.mediaStat.size,
					mediaTime: mediaFileDetails.mediaStat.mtime.getTime(),
					thumbSize: 0,
					thumbTime: 0,
					cinf: '',
					tinf: ''
				})
			}
		}

		let probeData: any = {}
		if (this.isQuantel(doc.mediaId)) {
			// Due to issues using ffprobe with the transformer, this is generated based on format code and frames
			const { result: qm, error: qmError } = await noTryAsync(() => this.getQuantelMonitor())
			if (qmError) {
				return this.failStep(
					`Quantel media but no Quantel connection details for "${doc.mediaId}"`,
					step.action,
					qmError
				)
			}
			const { result: clipData, error: detailError } = await noTryAsync(() => qm.getClipDetails(doc.mediaId))
			if (detailError) {
				return this.failStep(
					`Could not retrieve clip details: ${detailError.message}`,
					step.action,
					detailError
				)
			}
			if (clipData === null) {
				return this.failStep(`Could not find clips details for ${doc.mediaId}`, step.action)
			}
			probeData = quantelMetadataTransform(clipData)
		} else {
			const args = [
				// TODO (perf) Low priority process?
				(this.config.paths && this.config.paths.ffprobe) || process.platform === 'win32'
					? 'ffprobe.exe'
					: 'ffprobe',
				'-hide_banner',
				`-i "${doc.mediaPath}"`,
				'-show_streams',
				'-show_format',
				'-print_format',
				'json'
			]

			const { result: probeOutput, error: execError } = await noTryAsync(
				() =>
					new Promise<any>((resolve, reject) => {
						exec(args.join(' '), (err, stdout, stderr) => {
							this.logger.debug(`Worker: metadata generate: output (stdout, stderr)`, stdout, stderr)
							if (err) {
								return reject(err)
							}
							const json: any = JSON.parse(stdout)
							if (!json.streams || !json.streams[0]) {
								return reject(new Error('not media'))
							}
							resolve(json)
						})
					})
			)
			if (execError) {
				return this.failStep(
					`external process to generate metadata for "${fileId}" failed`,
					step.action,
					execError
				)
			}
			probeData = probeOutput
		}
		this.logger.info(`Worker: metadata generate: generated metadata for "${fileId}"`)
		this.logger.debug(`Worker: metadata generate: generated metadata details`, probeData)

		let newInfo = literal<MediaInfo>({
			name: this.isQuantel(doc.mediaId) ? probeData.name : doc._id,
			//path: doc.mediaPath,
			//size: doc.mediaSize,
			//time: doc.mediaTime,
			// type,
			// field_order: FieldOrder.Unknown,
			// scenes: [],
			// freezes: [],
			// blacks: [],

			streams: probeData.streams.map((s: any) => ({
				codec: {
					long_name: s.codec_long_name,
					type: s.codec_type,
					time_base: s.codec_time_base,
					tag_string: s.codec_tag_string,
					is_avc: s.is_avc
				},

				// Video
				width: s.width,
				height: s.height,
				sample_aspect_ratio: s.sample_aspect_ratio,
				display_aspect_ratio: s.display_aspect_ratio,
				pix_fmt: s.pix_fmt,
				bits_per_raw_sample: s.bits_per_raw_sample,

				// Audio
				sample_fmt: s.sample_fmt,
				sample_rate: s.sample_rate,
				channels: s.channels,
				channel_layout: s.channel_layout,
				bits_per_sample: s.bits_per_sample,

				// Common
				time_base: s.time_base,
				start_time: s.start_time,
				duration_ts: s.duration_ts,
				duration: s.duration,

				bit_rate: s.bit_rate,
				max_bit_rate: s.max_bit_rate,
				nb_frames: s.nb_frames
			})),
			format: {
				name: probeData.format.format_name,
				long_name: probeData.format.format_long_name,
				// size: probeData.format.time, carried at a higher level

				start_time: probeData.format.start_time,
				duration: probeData.format.duration,
				bit_rate: probeData.format.bit_rate,
				max_bit_rate: probeData.format.max_bit_rate
			}
		})

		if (this.isQuantel(doc.mediaId)) {
			const mediaSize = parseInt(probeData.format.size)
			doc.mediaSize = isNaN(mediaSize) ? 0 : mediaSize
			doc.mediaTime = Date.parse(probeData.format.tags.modification_date)
			this.logger.debug(`Worker: metadata generate: new info size is ${mediaSize}`)
		}

		// Read document again ... might have been created or updated while we were busy working
		let { result: doc2, error: getError2 } = await noTryAsync(() => this.mediaDB.get<MediaObject>(fileId))
		if (!getError2) {
			doc = doc2
		} else if (docExists) {
			return this.failStep(
				`after work, failed to retrieve media object with ID "${fileId}"`,
				step.action,
				getError2
			)
		}
		doc.mediainfo = Object.assign(doc.mediainfo || {}, newInfo)
		this.logger.debug(`Worker: media clip is`, doc)

		const { error: putError, result: putResult } = await noTryAsync(() => this.mediaDB.put(doc))
		if (putError) {
			return this.failStep(`failed to write metadata to database for "${fileId}"`, step.action, putError)
		}
		this.logger.debug(`Worker: metadata generate: put result is`, putResult)

		return literal<WorkResult>({
			status: WorkStepStatus.DONE
		})
	}

	private async doCompositeCopy(
		step: FileWorkStep,
		reportProgress?: (progress: number) => void,
		onCancel?: CancelHandler
	): Promise<WorkResult> {
		const copyResult = await this.doCopy(step, reportProgress, onCancel)
		// this is a composite step that can be only cancelled (for now) at the copy stage
		// so we need to unset the cancel handler ourselves
		this.abortHandler = undefined
		if (copyResult.status === WorkStepStatus.DONE) {
			const metadataResult = await this.doGenerateMetadata(
				literal<ScannerWorkStep>({
					action: WorkStepAction.GENERATE_METADATA,
					file: step.file,
					target: step.target,
					status: WorkStepStatus.IDLE,
					priority: 1
				})
			)
			return literal<WorkResult>({
				status: metadataResult.status,
				messages: (copyResult.messages || []).concat(metadataResult.messages || [])
			})
		} else {
			return copyResult
		}
	}

	private async doCopy(
		step: FileWorkStep,
		reportProgress?: (progress: number) => void,
		onCancel?: CancelHandler
	): Promise<WorkResult> {
		const { error: putFileError } = await noTryAsync(() => {
			const p = step.target.handler.putFile(step.file, reportProgress)
			if (onCancel) {
				onCancel(() => {
					p.cancel()
					this.logger.warn(`${this.ident}: canceled copy operation on "${step.file.name}"`)
				})
			}
			return p
		})
		if (putFileError) {
			return this.failStep(`error copying file "${step.file.name}"`, step.action, putFileError)
		}

		this.logger.debug(`${this.ident} starting updating TMI on "${step.file.name}"`)
		const { error: upsertError } = await noTryAsync(() =>
			this.trackedMediaItems.upsert(step.file.name, (tmi?: TrackedMediaItemDB) => {
				// if (!tmi) throw new Error(`Item not tracked: ${step.file.name}`)
				if (tmi) {
					if (tmi.targetStorageIds.indexOf(step.target.id) < 0) {
						tmi.targetStorageIds.push(step.target.id)
					}
					return tmi
				}
				return undefined
			})
		)
		if (upsertError) {
			return this.failStep(`failure updating TMI for "${step.file.name}"`, step.action, upsertError)
		}
		this.logger.debug(`${this.ident} finish updating TMI on "${step.file.name}"`)

		return literal<WorkResult>({
			status: WorkStepStatus.DONE
		})
	}

	private async doDelete(step: FileWorkStep): Promise<WorkResult> {
		const { error: deleteError } = await noTryAsync(() => step.target.handler.deleteFile(step.file))
		if (deleteError) {
			return this.failStep(`failed to delete "${step.file.name}"`, step.action, deleteError)
		}

		const { error: upsertError } = await noTryAsync(() =>
			this.trackedMediaItems.upsert(step.file.name, (tmi?: TrackedMediaItemDB) => {
				// if (!tmi) throw new Error(`Item not tracked: ${step.file.name}`)
				if (tmi) {
					const idx = tmi.targetStorageIds.indexOf(step.target.id)
					if (idx >= 0) {
						tmi.targetStorageIds.splice(idx, 1)
					} else {
						this.logger.warn(
							`${this.ident}: asked to delete file from storage "${step.target.id}", yet file was not tracked at this location.`
						)
					}
				}
				return tmi
			})
		)
		if (upsertError) {
			if ((upsertError as any).status && (upsertError as any).status === 404) {
				this.logger.info(
					`${this.ident}: file "${step.file.name}" to be deleted was already removed from tracking database`
				)
			} else {
				return this.failStep(`failure updating TMI for copy of "${step.file.name}"`, step.action, upsertError)
			}
		}
		this.logger.debug(`${this.ident} finish updating TMI after delete of "${step.file.name}"`)

		return literal<WorkResult>({
			status: WorkStepStatus.DONE
		})
	}
}<|MERGE_RESOLUTION|>--- conflicted
+++ resolved
@@ -664,13 +664,9 @@
 			throw new Error('Worker: get metadata: running getMetadata requires the presence of basic file data first.')
 		}
 		if (!doc.mediainfo.format.duration) {
-<<<<<<< HEAD
-			this.logger.info(`Worker: get metadata: not generating stream metadata: duration missing on "${doc.mediaId}"`)
-=======
 			this.logger.info(
 				`Worker: get metadata: not generating stream metadata: duration missing on "${doc.mediaId}"`
 			)
->>>>>>> 328cddc8
 			return {}
 		}
 

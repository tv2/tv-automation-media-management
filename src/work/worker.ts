--- conflicted
+++ resolved
@@ -48,7 +48,7 @@
 	isBlockDevice: () => false,
 	isCharacterDevice: () => false,
 	isSymbolicLink: () => false,
-	isFIFO: ()=> false,
+	isFIFO: () => false,
 	isSocket: () => false,
 	dev: 0,
 	ino: 0,
@@ -248,7 +248,6 @@
 	}
 
 	private async lookForFile(mediaGeneralId: string, config: StorageSettings): Promise<MediaFileDetails | false> {
-<<<<<<< HEAD
 		if (this.isQuantel(mediaGeneralId)) {
 			return literal<MediaFileDetails>({
 				mediaPath: mediaGeneralId,
@@ -256,19 +255,16 @@
 				mediaStat: FixedQuantelStats
 			})
 		}
-		const storagePath = config.options && config.options.mediaPath || ''
-		const mediaPath = path.join(storagePath, mediaGeneralId)
-		this.logger.debug(`${this.ident}: Media path is "${mediaPath}" with storagePath "${storagePath}" and relative "${path.relative(storagePath, mediaPath)}"`)
-=======
 		const storagePath = (config.options && config.options.mediaPath) || ''
 		const mediaPath = path.join(storagePath, mediaGeneralId)
 		this.logger.debug(
-			`Media path is "${mediaPath}" with storagePath "${storagePath}" and relative "${path.relative(
+			`${
+				this.ident
+			}: Media path is "${mediaPath}" with storagePath "${storagePath}" and relative "${path.relative(
 				storagePath,
 				mediaPath
 			)}"`
 		)
->>>>>>> f7d1ff17
 		const { error, result: mediaStat } = await noTryAsync(() => fs.stat(mediaPath))
 		if (error) {
 			return false
@@ -296,95 +292,79 @@
 		}
 
 		const tmpPath = path.join(os.tmpdir(), `${Math.random().toString(16)}.png`)
-<<<<<<< HEAD
 		if (this.isQuantel(doc.mediaId)) {
 			if (!this.quantelMonitor) {
 				return this.failStep(`Quantel media but no Quantel connection details for "${fileId}"`, step.action)
 			}
-			const { result: stillUrl, error: urlError } = await noTryAsync(() => this.quantelMonitor!.toStillUrl(
-				doc.mediaId, this.config.thumbnails && this.config.thumbnails.width || 256))
+			const { result: stillUrl, error: urlError } = await noTryAsync(() =>
+				this.quantelMonitor!.toStillUrl(
+					doc.mediaId,
+					(this.config.thumbnails && this.config.thumbnails.width) || 256
+				)
+			)
 			if (urlError) {
 				return this.failStep(`Could not resolve Quantel ID to stream URL`, step.action, urlError)
 			}
 			// TODO make an request for the thumbnail
-			const { error: httpError } = await noTryAsync(() => new Promise((resolve, reject) => {
-				const thumbStream = fs.createWriteStream(tmpPath)
-				http.get(stillUrl, (res) => {
-					if (res.statusCode !== 200) {
-						return reject(new Error(`Expected status code of 200, got ${res.statusCode}`))
-					}
-					res.pipe(thumbStream)
-					res.on('error', reject)
-					res.on('close', resolve)
-				}).on('error', reject)
-			}))
+			const { error: httpError } = await noTryAsync(
+				() =>
+					new Promise((resolve, reject) => {
+						const thumbStream = fs.createWriteStream(tmpPath)
+						http.get(stillUrl, res => {
+							if (res.statusCode !== 200) {
+								return reject(new Error(`Expected status code of 200, got ${res.statusCode}`))
+							}
+							res.pipe(thumbStream)
+							res.on('error', reject)
+							res.on('close', resolve)
+						}).on('error', reject)
+					})
+			)
 			if (httpError) {
-				return this.failStep(`external request to HTTP transformer to generate thumbnail for "${fileId}" failed`, step.action, httpError)
+				return this.failStep(
+					`external request to HTTP transformer to generate thumbnail for "${fileId}" failed`,
+					step.action,
+					httpError
+				)
 			}
 		} else {
-			const args = [ // TODO (perf) Low priority process?
-				this.config.paths && this.config.paths.ffmpeg || process.platform === 'win32' ? 'ffmpeg.exe' : 'ffmpeg',
+			const args = [
+				// TODO (perf) Low priority process?
+				(this.config.paths && this.config.paths.ffmpeg) || process.platform === 'win32'
+					? 'ffmpeg.exe'
+					: 'ffmpeg',
 				'-hide_banner',
 				`-i' "${doc.mediaPath}"`,
 				'-frames:v 1',
-				`-vf thumbnail,scale=${this.config.thumbnails && this.config.thumbnails.width || 256}:` +
-					`${this.config.thumbnails && this.config.thumbnails.width || -1}`,
+				`-vf thumbnail,scale=${(this.config.thumbnails && this.config.thumbnails.width) || 256}:` +
+					`${(this.config.thumbnails && this.config.thumbnails.height) || -1}`,
 				'-threads 1',
-				`"${tmpPath}"` ]
+				`"${tmpPath}"`
+			]
 
 			// Not necessary ... just checking that /tmp or Windows equivalent exists
 			// await fs.mkdirp(path.dirname(tmpPath))
-			const { error: execError } = await noTryAsync(() => new Promise((resolve, reject) => {
-				exec(args.join(' '), (err, stdout, stderr) => {
-					this.logger.debug(`Worker: thumbnail generate: output (stdout, stderr)`, stdout, stderr)
-					if (err) {
-						return reject(err)
-					}
-					resolve()
-				})
-			}))
+			const { error: execError } = await noTryAsync(
+				() =>
+					new Promise((resolve, reject) => {
+						exec(args.join(' '), (err, stdout, stderr) => {
+							this.logger.debug(`Worker: thumbnail generate: output (stdout, stderr)`, stdout, stderr)
+							if (err) {
+								return reject(err)
+							}
+							resolve()
+						})
+					})
+			)
 			if (execError) {
-				return this.failStep(`external process to generate thumbnail for "${fileId}" failed`, step.action, execError)
+				return this.failStep(
+					`external process to generate thumbnail for "${fileId}" failed`,
+					step.action,
+					execError
+				)
 			}
 			this.logger.info(`Worker: thumbnail generate: generated thumbnail for "${fileId}" at path "${tmpPath}"`)
 		} // Not a Quantel clip
-=======
-		const args = [
-			// TODO (perf) Low priority process?
-			(this.config.paths && this.config.paths.ffmpeg) || process.platform === 'win32' ? 'ffmpeg.exe' : 'ffmpeg',
-			'-hide_banner',
-			'-i',
-			`"${doc.mediaPath}"`,
-			'-frames:v 1',
-			`-vf thumbnail,scale=${(this.config.thumbnails && this.config.thumbnails.width) || 256}:` +
-				`${(this.config.thumbnails && this.config.thumbnails.width) || -1}`,
-			'-threads 1',
-			`"${tmpPath}"`
-		]
-
-		// Not necessary ... just checking that /tmp or Windows equivalent exists
-		// await fs.mkdirp(path.dirname(tmpPath))
-		const { error: execError } = await noTryAsync(
-			() =>
-				new Promise((resolve, reject) => {
-					exec(args.join(' '), (err, stdout, stderr) => {
-						this.logger.debug(`Worker: thumbnail generate: output (stdout, stderr)`, stdout, stderr)
-						if (err) {
-							return reject(err)
-						}
-						resolve()
-					})
-				})
-		)
-		if (execError) {
-			return this.failStep(
-				`external process to generate thumbnail for "${fileId}" failed`,
-				step.action,
-				execError
-			)
-		}
-		this.logger.info(`Worker: thumbnail generate: generated thumbnail for "${fileId}" at path "${tmpPath}"`)
->>>>>>> f7d1ff17
 
 		const { result: thumbStat, error: statError } = await noTryAsync(() => fs.stat(tmpPath))
 		if (statError) {
@@ -453,16 +433,14 @@
 			})
 		}
 
-		const args = [
-			'-hide_banner',
-			'-y',
-<<<<<<< HEAD
-			'-threads 1' ]
+		const args = ['-hide_banner', '-y', '-threads 1']
 		if (this.isQuantel(doc.mediaId)) {
 			if (!this.quantelMonitor) {
 				return this.failStep(`Quantel media but no Quantel connection details for "${fileId}"`, step.action)
 			}
-			const { result: hlsUrl, error: urlError } = await noTryAsync(() => this.quantelMonitor!.toHLSUrl(doc.mediaId))
+			const { result: hlsUrl, error: urlError } = await noTryAsync(() =>
+				this.quantelMonitor!.toHLSUrl(doc.mediaId)
+			)
 			if (urlError) {
 				return this.failStep(`Could not resolve Quantel ID to stream URL`, step.action, urlError)
 			}
@@ -474,31 +452,14 @@
 		args.push('-f', 'webm')
 		args.push('-an')
 		args.push('-c:v', 'libvpx')
-		args.push('-b:v', this.config.previews && this.config.previews.bitrate || '40k')
+		args.push('-b:v', (this.config.previews && this.config.previews.bitrate) || '40k')
 		args.push('-auto-alt-ref 0')
-		args.push(`-vf scale=${this.config.previews && this.config.previews.width || 190}:`+
-				`${this.config.previews && this.config.previews.height || -1}`)
+		args.push(
+			`-vf scale=${(this.config.previews && this.config.previews.width) || 190}:` +
+				`${(this.config.previews && this.config.previews.height) || -1}`
+		)
 		args.push('-deadline realtime')
 		args.push(`"${tmpPath}"`)
-=======
-			'-threads 1',
-			'-i',
-			`"${doc.mediaPath}"`,
-			'-f',
-			'webm',
-			'-an',
-			'-c:v',
-			'libvpx',
-			'-b:v',
-			(this.config.previews && this.config.previews.bitrate) || '40k',
-			'-auto-alt-ref',
-			'0',
-			`-vf scale=${(this.config.previews && this.config.previews.width) || 190}:` +
-				`${(this.config.previews && this.config.previews.height) || -1}`,
-			'-deadline realtime',
-			`"${tmpPath}"`
-		]
->>>>>>> f7d1ff17
 
 		await fs.mkdirp(path.dirname(tmpPath))
 		this.logger.info(`Worker: preview generate: starting preview generation for "${fileId}" at path "${tmpPath}"`)
@@ -598,14 +559,18 @@
 			'-frames:v',
 			(this.config.metadata && this.config.metadata.fieldOrderScanDuration) || 200,
 			'-an',
-<<<<<<< HEAD
-			'-f', 'rawvideo',
-			'-y', (process.platform === 'win32' ? 'NUL' : '/dev/null') ]
+			'-f',
+			'rawvideo',
+			'-y',
+			process.platform === 'win32' ? 'NUL' : '/dev/null'
+		]
 		if (this.isQuantel(doc.mediaId)) {
 			if (!this.quantelMonitor) {
 				throw new Error(`Quantel media but no Quantel connection details for "${doc.mediaId}"`)
 			}
-			const { result: hlsUrl, error: urlError } = await noTryAsync(() => this.quantelMonitor!.toHLSUrl(doc.mediaId))
+			const { result: hlsUrl, error: urlError } = await noTryAsync(() =>
+				this.quantelMonitor!.toHLSUrl(doc.mediaId)
+			)
 			if (urlError) {
 				throw new Error(`Could not resolve Quantel ID to stream URL: ${urlError.message}`)
 			}
@@ -614,25 +579,6 @@
 		} else {
 			args.push(`-i' "${doc.mediaPath}"`)
 		}
-
-		const { error: execError, result } = await noTryAsync(() => new Promise<string>((resolve, reject) => {
-			exec(args.join(' '), (err, stdout, stderr) => {
-				this.logger.debug(`Worker: field order detect: output (stdout, stderr)`, stdout, stderr)
-				if (err) {
-					return reject(err)
-				}
-				resolve(stderr)
-			})
-		}))
-=======
-			'-f',
-			'rawvideo',
-			'-y',
-			process.platform === 'win32' ? 'NUL' : '/dev/null',
-			// '-threads 1', // Not needed. This is very quick even for big files.
-			'-i',
-			`"${doc.mediaPath}"`
-		]
 
 		const { error: execError, result } = await noTryAsync(
 			() =>
@@ -646,7 +592,6 @@
 					})
 				})
 		)
->>>>>>> f7d1ff17
 		if (execError) {
 			this.logger.error(
 				`${this.ident}: external process to detect field order for "${doc.mediaPath}" failed`,
@@ -711,13 +656,14 @@
 			filterString += `"select='gt(scene,${metaconf.sceneThreshold || 0.4})',showinfo"`
 		}
 
-<<<<<<< HEAD
-		const args = [ '-hide_banner' ]
+		const args = ['-hide_banner']
 		if (this.isQuantel(doc.mediaId)) {
 			if (!this.quantelMonitor) {
 				throw new Error(`Quantel media but no Quantel connection details for "${doc.mediaId}"`)
 			}
-			const { result: hlsUrl, error: urlError } = await noTryAsync(() => this.quantelMonitor!.toHLSUrl(doc.mediaId))
+			const { result: hlsUrl, error: urlError } = await noTryAsync(() =>
+				this.quantelMonitor!.toHLSUrl(doc.mediaId)
+			)
 			if (urlError) {
 				throw new Error(`Could not resolve Quantel ID to stream URL: ${urlError.message}`)
 			}
@@ -731,21 +677,6 @@
 		args.push('-f null')
 		args.push('-threads 1')
 		args.push('-')
-=======
-		const args = [
-			'-hide_banner',
-			'-i',
-			`"${doc.mediaPath}"`,
-			'-filter:v',
-			filterString,
-			'-an',
-			'-f',
-			'null',
-			'-threads',
-			'1',
-			'-'
-		]
->>>>>>> f7d1ff17
 
 		let infoProcess: ChildProcessWithoutNullStreams = spawn(
 			(this.config.paths && this.config.paths.ffmpeg) || process.platform === 'win32' ? 'ffmpeg.exe' : 'ffmpeg',
@@ -926,7 +857,11 @@
 
 		const { result: fieldOrder, error: foError } = await noTryAsync(() => this.getFieldOrder(doc))
 		if (foError) {
-			return this.failStep(`Unable to determine field order for media object with ID "${fileId}"`, step.action, foError)
+			return this.failStep(
+				`Unable to determine field order for media object with ID "${fileId}"`,
+				step.action,
+				foError
+			)
 		}
 		const { result: metadata, error: mdError } = await noTryAsync(() => this.getMetadata(doc))
 		if (mdError) {
@@ -1019,54 +954,31 @@
 			})
 		}
 
-<<<<<<< HEAD
-		const args = [ 			// TODO (perf) Low priority process?
-			this.config.paths && this.config.paths.ffprobe || process.platform === 'win32' ? 'ffprobe.exe' : 'ffprobe',
-			'-hide_banner' ]
-		if (this.isQuantel(doc.mediaId)) {
-			if (!this.quantelMonitor) {
-				throw new Error(`Quantel media but no Quantel connection details for "${doc.mediaId}"`)
-			}
-			const { result: essenceUrl, error: urlError } = await noTryAsync(() => this.quantelMonitor!.toEssenceUrl(doc.mediaId))
-			if (urlError) {
-				throw new Error(`Could not resolve Quantel ID to stream URL: ${urlError.message}`)
-			}
-			args.push('-seekable 0')
-			args.push(`-i' "${essenceUrl}"`)
-		} else {
-			args.push(`-i' "${doc.mediaPath}"`)
-		}
-		args.push('-show_streams')
-		args.push('-show_format')
-		args.push('-print_format', 'json')
-
-		const { result: probeData, error: execError } = await noTryAsync(() => new Promise<any>((resolve, reject) => {
-			exec(args.join(' '), (err, stdout, stderr) => {
-				this.logger.debug(`Worker: metadata generate: output (stdout, stderr)`, stdout, stderr)
-				if (err) {
-					return reject(err)
-				}
-				const json: any = JSON.parse(stdout)
-				if (!json.streams || !json.streams[0]) {
-					return reject(new Error('not media'))
-				}
-				resolve(json)
-			})
-		}))
-=======
 		const args = [
 			// TODO (perf) Low priority process?
 			(this.config.paths && this.config.paths.ffprobe) || process.platform === 'win32'
 				? 'ffprobe.exe'
 				: 'ffprobe',
-			'-hide_banner',
-			'-i',
-			`"${doc.mediaPath}"`,
-			'-show_streams',
-			'-show_format',
-			'-print_format',
-			'json'
+			'-hide_banner'
 		]
+		if (this.isQuantel(doc.mediaId)) {
+			if (!this.quantelMonitor) {
+				throw new Error(`Quantel media but no Quantel connection details for "${doc.mediaId}"`)
+			}
+			const { result: essenceUrl, error: urlError } = await noTryAsync(() =>
+				this.quantelMonitor!.toEssenceUrl(doc.mediaId)
+			)
+			if (urlError) {
+				throw new Error(`Could not resolve Quantel ID to stream URL: ${urlError.message}`)
+			}
+			args.push('-seekable 0')
+			args.push(`-i' "${essenceUrl}"`)
+		} else {
+			args.push(`-i' "${doc.mediaPath}"`)
+		}
+		args.push('-show_streams')
+		args.push('-show_format')
+		args.push('-print_format', 'json')
 
 		const { result: probeData, error: execError } = await noTryAsync(
 			() =>
@@ -1084,7 +996,6 @@
 					})
 				})
 		)
->>>>>>> f7d1ff17
 		if (execError) {
 			return this.failStep(`external process to generate metadata for "${fileId}" failed`, step.action, execError)
 		}

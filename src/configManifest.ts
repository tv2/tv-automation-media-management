--- conflicted
+++ resolved
@@ -9,10 +9,8 @@
 	DeviceConfigManifest,
 	TableConfigManifestEntry
 } from 'tv-automation-server-core-integration'
-import { literal } from './lib/lib'
-import { StorageType, MediaFlowType } from './api'
-
-<<<<<<< HEAD
+import { MediaFlowType } from './api'
+
 export function literal<T>(o: T) {
 	return o
 }
@@ -25,8 +23,7 @@
 	// FTP = 'ftp',
 	// AWS_S3 = 'aws_s3'
 }
-=======
->>>>>>> 97acb0ad
+
 const MEDIA_MANAGER_STORAGE_COMMON: SubDeviceConfigManifestEntry[] = [
 	{
 		id: 'id',
@@ -141,11 +138,7 @@
 ]
 const MEDIA_MANAGER_MEDIAMONITOR_CONFIG: SubDeviceConfigManifest['config'] = {}
 MEDIA_MANAGER_MEDIAMONITOR_CONFIG[MediaMonitorType.NULL] = []
-<<<<<<< HEAD
 MEDIA_MANAGER_MEDIAMONITOR_CONFIG[MediaMonitorType.WATCHER] = [
-=======
-MEDIA_MANAGER_MEDIAMONITOR_CONFIG[MediaMonitorType.MEDIA_SCANNER] = [
->>>>>>> 97acb0ad
 	...MEDIA_MANAGER_MEDIAMONITOR_COMMON,
 	{
 		id: 'retryLimit',

import { Monitor } from './_monitor'
import { DeviceSettings, MonitorSettings, MonitorSettingsType, MediaObject, StorageSettings } from '../api'
import * as _ from 'underscore'
import { MonitorMediaWatcher } from './mediaWatcher'
import { CoreMonitorHandler, CoreHandler } from '../coreHandler'
import { MonitorQuantel, isQuantelMonitor } from './quantel'
import { PeripheralDeviceAPI } from 'tv-automation-server-core-integration'
import { Dispatcher } from '../work/dispatcher'

export class MonitorManager {
	private _monitors: { [id: string]: Monitor } = {}
	private _initialized: boolean = false
	private _coreHandler: CoreHandler
	private _dispatcher: Dispatcher | undefined = undefined

	public settings: DeviceSettings

	constructor(private mediaDB: PouchDB.Database<MediaObject>) {}

	init(coreHandler: CoreHandler, dispatcher?: Dispatcher) {
		this._coreHandler = coreHandler
		this._dispatcher = dispatcher
		this._initialized = true
	}

	async onNewSettings(settings: DeviceSettings): Promise<boolean> {
		if (!this._initialized) throw new Error('MonitorManager not initialized')

		this.settings = settings

		let anythingChanged: boolean = false

		const monitors: { [id: string]: MonitorSettings } = settings.monitors || {}
		for (let monitorId in monitors) {
			const monitorSettings = monitors[monitorId]
			const storageSettings = this.settings.storages.find(x => x.id === monitorSettings.storageId)

			const existingMonitor: Monitor | undefined = this._monitors[monitorId]
			if (!existingMonitor) {
				await this.addMonitor(monitorId, monitorSettings, storageSettings)
				anythingChanged = true
			} else {
				if (!_.isEqual(existingMonitor.settings, monitorSettings)) {
					// The settings differ
					await this.removeMonitor(monitorId)
					await this.addMonitor(monitorId, monitorSettings, storageSettings)
					anythingChanged = true
				}
			}
		}
		for (let monitorId in this._monitors) {
			if (!monitors[monitorId]) {
				// the device has been removed
				await this.removeMonitor(monitorId)
				anythingChanged = true
			}
			if (this._dispatcher) {
				const monitor = this._monitors[monitorId]
				if (isQuantelMonitor(monitor)) {
					this._dispatcher.setQuantelMonitor(monitor)
				}
			}
		}
		return anythingChanged
	}
<<<<<<< HEAD

	private async addMonitor(deviceId: string, monitorSettings: MonitorSettings, storageSettings?: StorageSettings): Promise<void> {
=======
	private async addMonitor(
		deviceId: string,
		monitorSettings: MonitorSettings,
		storageSettings?: StorageSettings
	): Promise<void> {
>>>>>>> f7d1ff17
		if (monitorSettings.type === MonitorSettingsType.NULL) {
			// do nothing
			return
		}
		const monitor: Monitor | null =
			monitorSettings.type === MonitorSettingsType.WATCHER
				? new MonitorMediaWatcher(
						deviceId,
						this.mediaDB,
						monitorSettings,
						this._coreHandler.logger,
						storageSettings
				  )
				: monitorSettings.type === MonitorSettingsType.QUANTEL
				? new MonitorQuantel(deviceId, monitorSettings, this._coreHandler.logger)
				: null
		if (!monitor) throw new Error(`Monitor could not be created, type "${monitorSettings.type}" unknown`)

		// Setup Core connection and tie it to the Monitor:
		const coreMonitorHandler = new CoreMonitorHandler(this._coreHandler, monitor)
		monitor.on('connectionChanged', deviceStatus => {
			coreMonitorHandler.onConnectionChanged(deviceStatus)
		})
		await coreMonitorHandler.init()
		try {
			monitor.setCoreHandler(coreMonitorHandler)
			await monitor.init()
			this._monitors[deviceId] = monitor
		} catch (e) {
			await coreMonitorHandler.core.setStatus({
				statusCode: PeripheralDeviceAPI.StatusCode.FATAL,
				messages: ['Error during init: ' + ((e && e.message) || e.stack || e.toString())]
			})
			this._coreHandler.logger.warn(e)
			await coreMonitorHandler.dispose(true)
		}
	}

	private async removeMonitor(monitorId: string) {
		if (this._monitors[monitorId]) {
			await this._monitors[monitorId].dispose()

			delete this._monitors[monitorId]
		}
	}
}<|MERGE_RESOLUTION|>--- conflicted
+++ resolved
@@ -63,16 +63,11 @@
 		}
 		return anythingChanged
 	}
-<<<<<<< HEAD
-
-	private async addMonitor(deviceId: string, monitorSettings: MonitorSettings, storageSettings?: StorageSettings): Promise<void> {
-=======
 	private async addMonitor(
 		deviceId: string,
 		monitorSettings: MonitorSettings,
 		storageSettings?: StorageSettings
 	): Promise<void> {
->>>>>>> f7d1ff17
 		if (monitorSettings.type === MonitorSettingsType.NULL) {
 			// do nothing
 			return

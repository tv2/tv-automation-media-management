--- conflicted
+++ resolved
@@ -59,17 +59,9 @@
 	private watchError: string | null
 	private cachedMediaObjects: { [objectId: string]: MediaObject | { _id: string; _rev: string } } = {}
 
-<<<<<<< HEAD
 	private ident = 'Quantel monitor:'
 
-	constructor(
-		deviceId: string,
-		public settings: MonitorSettingsQuantel,
-		logger: LoggerInstance
-	) {
-=======
 	constructor(deviceId: string, public settings: MonitorSettingsQuantel, logger: LoggerInstance) {
->>>>>>> f7d1ff17
 		super(deviceId, settings, logger)
 
 		this.quantel = new QuantelGateway()
@@ -185,7 +177,8 @@
 
 	private parseUrlToQuery(queryUrl: string): QuantelClipSearchQuery {
 		const parsed = url.parse(queryUrl)
-		if (parsed.protocol !== QUANTEL_URL_PROTOCOL) throw new Error(`${this.ident} parseUrlToQuery: Unsupported URL format: ${queryUrl}`)
+		if (parsed.protocol !== QUANTEL_URL_PROTOCOL)
+			throw new Error(`${this.ident} parseUrlToQuery: Unsupported URL format: ${queryUrl}`)
 		let guid = decodeURI(parsed.host || parsed.path || '') // host for quantel:030B4A82-1B7C-11CF-9D53-00AA003C9CB6
 		// path for quantel:"030B4A82-1B7C-11CF-9D53-00AA003C9CB6"
 		let title = decodeURI(parsed.query || '') // query for quantel:?Clip title or quantel:?"Clip title"
@@ -215,7 +208,8 @@
 		} else {
 			item = this.expectedMediaItems().findOne(id) as ExpectedMediaItem
 		}
-		if (!item) throw new Error(`${this.ident} onExpectedAdded: Could not find the new item "${id}" in expectedMediaItems`)
+		if (!item)
+			throw new Error(`${this.ident} onExpectedAdded: Could not find the new item "${id}" in expectedMediaItems`)
 
 		// Note: The item.url will contain the clip GUID
 		if (item.url && !this.monitoredFiles[item.url]) {
@@ -234,7 +228,10 @@
 
 	private onExpectedChanged = (id: string, _oldFields: any, _clearedFields: any, _newFields: any) => {
 		let item: ExpectedMediaItem = this.expectedMediaItems().findOne(id) as ExpectedMediaItem
-		if (!item) throw new Error(`${this.ident} onExpectedChanged: Could not find the changed item "${id}" in expectedMediaItems`)
+		if (!item)
+			throw new Error(
+				`${this.ident} onExpectedChanged: Could not find the changed item "${id}" in expectedMediaItems`
+			)
 
 		if (item.url && !this.monitoredFiles[item.url]) {
 			const shouldHandle = this.shouldHandleItem(item)
@@ -297,9 +294,13 @@
 
 				if (url) {
 					const { result: clipSummaries, error: searchError } = await noTryAsync(() =>
-						this.quantel.searchClip(this.parseUrlToQuery(url)))
+						this.quantel.searchClip(this.parseUrlToQuery(url))
+					)
 					if (searchError) {
-						this.logger.error(`${this.ident} doWatch: Error requesting search for clip "${url}".`, searchError)
+						this.logger.error(
+							`${this.ident} doWatch: Error requesting search for clip "${url}".`,
+							searchError
+						)
 						continue
 					}
 					if (clipSummaries.length >= 1) {
@@ -347,26 +348,39 @@
 									`${this.ident} doWatch: Clip "${url}" summary found, but clip not found when asking for clipId`
 								)
 							}
-						} else { // Clip found ... but on a different pool
-							this.logger.info(`${this.ident} doWatch: Clip "${url}" found, but doesn't exist on the right server. Starting clone.`)
+						} else {
+							// Clip found ... but on a different pool
+							this.logger.info(
+								`${this.ident} doWatch: Clip "${url}" found, but doesn't exist on the right server. Starting clone.`
+							)
 							if (!server.pools || server.pools.length < 1) {
-								this.logger.error(`${this.ident} doWatch: Clip "${url}" could not be copied to correct server - server pool identifiers are not known.`)
+								this.logger.error(
+									`${this.ident} doWatch: Clip "${url}" could not be copied to correct server - server pool identifiers are not known.`
+								)
 							} else {
 								let copyCreated = false
-								for ( let pool of server.pools) {
-									const { result, error } = await noTryAsync(() => 
-										this.quantel.copyClip(undefined, clipSummaries[0].ClipID, pool, 8, true)) // Note: Intra-zone copy only
+								for (let pool of server.pools) {
+									const { result, error } = await noTryAsync(() =>
+										this.quantel.copyClip(undefined, clipSummaries[0].ClipID, pool, 8, true)
+									) // Note: Intra-zone copy only
 									if (error) {
-										this.logger.warn(`${this.ident} doWatch: Failed to copy clip "${url}" to server pool "${pool}".`)
+										this.logger.warn(
+											`${this.ident} doWatch: Failed to copy clip "${url}" to server pool "${pool}".`
+										)
 										continue
 									}
-									this.logger.info(`${this.ident} doWatch: Copy of clip "${url}" started to pool "${pool}" with new clipID "${result.clipID}".`, result)
+									this.logger.info(
+										`${this.ident} doWatch: Copy of clip "${url}" started to pool "${pool}" with new clipID "${result.clipID}".`,
+										result
+									)
 									copyCreated = true
 									break
 								}
 								if (!copyCreated) {
-									this.logger.error(`${this.ident} doWatch: Failed to initiate copy of "${url}" to any of the target server pools.`)
-								}	
+									this.logger.error(
+										`${this.ident} doWatch: Failed to initiate copy of "${url}" to any of the target server pools.`
+									)
+								}
 							}
 						}
 					} else this.logger.debug(`${this.ident} doWatch: Clip "${url}" not found`)
@@ -377,7 +391,7 @@
 				monitoredFile.status = newStatus
 
 				mediaObjects[url] = mediaObject
-			} // end if timeSinceLastCheck >= checkTime 
+			} // end if timeSinceLastCheck >= checkTime
 		} // End loop through URLs
 
 		// Go through the mediaobjects and send changes to core:
@@ -471,36 +485,37 @@
 		})
 	}
 
-	private async urlToClipID (url: string, method: string): Promise<number> {
+	private async urlToClipID(url: string, method: string): Promise<number> {
 		const clipSummaries = await this.quantel.searchClip(this.parseUrlToQuery(url))
 		if (clipSummaries.length < 1) {
 			throw new Error(`${this.ident} ${method}: Could not find clip with ID "${url}"`)
 		}
 
 		const clipSummary = _.find(clipSummaries, clipData => {
-			return (
-				parseInt(clipData.Frames, 10) > 0 &&
-				clipData.Completed
-			)
+			return parseInt(clipData.Frames, 10) > 0 && clipData.Completed
 		})
 		if (clipSummary) {
 			return clipSummary.ClipID
 		} else {
-			throw new Error(`${this.ident} ${method}: Could not find completed clip "${url}" on ISA with frame count greater than 0`)
-		}
-	}
-
-	async toHLSUrl (mediaId: string): Promise<string> {
+			throw new Error(
+				`${this.ident} ${method}: Could not find completed clip "${url}" on ISA with frame count greater than 0`
+			)
+		}
+	}
+
+	async toHLSUrl(mediaId: string): Promise<string> {
 		const clipID = await this.urlToClipID(mediaId, 'toHLSUrl')
 		return `${this.settings.transformerUrl}/quantel/homezone/clips/streams/${clipID}/stream.m3u8`
 	}
 
-	async toStillUrl (mediaId: string, width?: number, frame?: number): Promise<string> {
+	async toStillUrl(mediaId: string, width?: number, frame?: number): Promise<string> {
 		const clipID = await this.urlToClipID(mediaId, 'toStillUrl')
-		return `${this.settings.transformerUrl}/quantel/homezone/clips/stills/${clipID}/${frame || 0}.${width ? width + '.' : ''}jpg`
-	}
-
-	async toEssenceUrl (mediaId: string): Promise<string> {
+		return `${this.settings.transformerUrl}/quantel/homezone/clips/stills/${clipID}/${frame || 0}.${
+			width ? width + '.' : ''
+		}jpg`
+	}
+
+	async toEssenceUrl(mediaId: string): Promise<string> {
 		const clipID = await this.urlToClipID(mediaId, 'toEssenceUrl')
 		return `${this.settings.transformerUrl}/quantel/homezone/clips/ports/${clipID}/essence.mxf`
 	}

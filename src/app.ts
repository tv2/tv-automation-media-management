--- conflicted
+++ resolved
@@ -5,12 +5,8 @@
 import * as range from 'koa-range'
 import * as fs from 'fs-extra'
 import * as path from 'path'
-<<<<<<< HEAD
 import { default as got } from 'got'
 import { DeviceSettings, MediaObject, QuantelStreamType } from './api'
-=======
-import { DeviceSettings } from './api'
->>>>>>> d4405f9c
 import { LoggerInstance } from 'winston'
 import { noTryAsync } from 'no-try'
 import { MonitorQuantel } from './monitors/quantel'
@@ -24,6 +20,7 @@
 
 	constructor(
 		private config: DeviceSettings,
+		private mediaDB: PouchDB.Database<MediaObject>,
 		private logger: LoggerInstance
 	) {
 		this.app.use(range)
@@ -41,43 +38,12 @@
 			await next()
 		})
 
-<<<<<<< HEAD
-		// TODO make it work with non-quantel images
-
-		this.router.get('/media/thumbnail/:id+', async (ctx, next) => {
-			this.logger.debug(`HTTP/S server: received thumbnail request "${ctx.params.id}"`)
-			if (ctx.params.id.startsWith('QUANTEL:')) {
-				let id = ctx.params.id.slice(8)
-				ctx.type = 'image/jpeg'
-				await send(ctx, `thumbs/${id}.jpg`)
-			} else {
-				this.logger.debug(`Making database thumbnail request for "${ctx.params.id}"`)
-				const { result, error } = await noTryAsync(() =>
-					this.mediaDB.get<MediaObject>(ctx.params.id.toUpperCase(), { attachments: true, binary: true })
-				)
-
-				if (error) {
-					this.logger.warn(`Database requests for "${ctx.params.id}" failed: ${error.message}`)
-					ctx.status = 404
-					return await next()
-				}
-				const _attachments = result._attachments
-				// this.logger.debug(`Attachments is ${JSON.stringify(_attachments)}`)
-				if (!_attachments || (_attachments && !_attachments['thumb.png'])) {
-					ctx.status = 404
-					return await next()
-				}
-
-				ctx.type = 'image/png'
-				ctx.body = (_attachments['thumb.png'] as PouchDB.Core.FullAttachment).data
-			}
-=======
 		this.router.get('/media/thumbnail/:id', async (ctx, next) => {
-		  this.logger.debug(`HTTP/S server: received thumbnail request ${ctx.params.id}`)
+			this.logger.debug(`HTTP/S server: received thumbnail request ${ctx.params.id}`)
 			let id = ctx.params.id.startsWith('QUANTEL:') ? ctx.params.id.slice(8) : ctx.params.id
 			let thumbPath = path.join(
-				this.config.paths && this.config.paths.resources || '',
-				this.config.previews && this.config.previews.folder || 'thumbs',
+				(this.config.paths && this.config.paths.resources) || '',
+				(this.config.previews && this.config.previews.folder) || 'thumbs',
 				`${id}.jpg`
 			)
 			let { result: stats, error: statError } = await noTryAsync(() => fs.stat(thumbPath))
@@ -88,7 +54,6 @@
 			ctx.type = 'image/jpeg'
 			ctx.body = await send(ctx, thumbPath)
 			ctx.length = stats.size
->>>>>>> d4405f9c
 		})
 
 		this.router.get('/media/preview/:id+', async (ctx, next) => {
@@ -96,13 +61,8 @@
 			let id = ctx.params.id.startsWith('QUANTEL:') ? ctx.params.id.slice(8) : ctx.params.id
 			ctx.type = 'video/webm'
 			let previewPath = path.join(
-<<<<<<< HEAD
 				(this.config.paths && this.config.paths.resources) || '',
-				(this.config.previews && this.config.previews.folder) || '',
-=======
-				this.config.paths && this.config.paths.resources || '',
-				this.config.previews && this.config.previews.folder || 'previews',
->>>>>>> d4405f9c
+				(this.config.previews && this.config.previews.folder) || 'previews',
 				`${id}.webm`
 			)
 			let { result: stats, error: statError } = await noTryAsync(() => fs.stat(previewPath))
@@ -161,7 +121,6 @@
 				})
 			}
 		})
-<<<<<<< HEAD
 		// HTTPS setup through nginx
 	}
 
@@ -221,9 +180,6 @@
 		aAdapt += `        </SegmentTemplate>\n`
 		aAdapt += `      </Representation>\n`
 		aAdapt += `    </AdaptationSet>\n`
-=======
-		// Not doing HTTPS ... use nginx or equivalent to front this
->>>>>>> d4405f9c
 	}
 	const footer = `  </Period>\n` + `</MPD>\n`
 	return header + vAdapt + aAdapt + footer
